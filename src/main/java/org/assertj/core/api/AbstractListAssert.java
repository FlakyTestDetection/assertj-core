/**
 * Licensed under the Apache License, Version 2.0 (the "License"); you may not use this file except in compliance with
 * the License. You may obtain a copy of the License at
 *
 * http://www.apache.org/licenses/LICENSE-2.0
 *
 * Unless required by applicable law or agreed to in writing, software distributed under the License is distributed on
 * an "AS IS" BASIS, WITHOUT WARRANTIES OR CONDITIONS OF ANY KIND, either express or implied. See the License for the
 * specific language governing permissions and limitations under the License.
 *
 * Copyright 2012-2015 the original author or authors.
 */
package org.assertj.core.api;

import java.util.Comparator;
import java.util.List;

import org.assertj.core.data.Index;
import org.assertj.core.internal.ComparatorBasedComparisonStrategy;
import org.assertj.core.internal.ComparisonStrategy;
import org.assertj.core.internal.Lists;
import org.assertj.core.util.VisibleForTesting;

/**
 * Base class for all implementations of assertions for {@link List}s.
<<<<<<< HEAD
 * 
 * @param <S> the "self" type of this assertion class. Please read &quot;<a href="http://bit.ly/anMa4g"
=======
 * @param <S> the "self" type of this assertion class. Please read &quot;<a href="http://bit.ly/1IZIRcY"
>>>>>>> 9bdae75f
 *          target="_blank">Emulating 'self types' using Java Generics to simplify fluent API implementation</a>&quot;
 *          for more details.
 * @param <A> the type of the "actual" value.
 * @param <T> the type of elements of the "actual" value.
 *
 * @author Yvonne Wang
 * @author Alex Ruiz
 * @author Joel Costigliola
 * @author Mikhail Mazursky
 */
public abstract class AbstractListAssert<S extends AbstractListAssert<S, A, T>, A extends List<? extends T>, T> extends
    AbstractIterableAssert<S, A, T> implements
    IndexedObjectEnumerableAssert<S, T> {

  @VisibleForTesting
  Lists lists = Lists.instance();

  protected AbstractListAssert(A actual, Class<?> selfType) {
    super(actual, selfType);
  }

  /** {@inheritDoc} */
  @Override
  public S contains(T value, Index index) {
    lists.assertContains(info, actual, value, index);
    return myself;
  }

  @Override
  public S contains(@SuppressWarnings("unchecked") T... values) {
    return super.contains(values);
  }

  /** {@inheritDoc} */
  @Override
  public S doesNotContain(T value, Index index) {
    lists.assertDoesNotContain(info, actual, value, index);
    return myself;
  }

  /**
   * Verifies that the actual object at the given index in the actual group satisfies the given condition.
   * 
   * @param condition the given condition.
   * @param index the index where the object should be stored in the actual group.
   * @return this assertion object.
   * @throws AssertionError if the given {@code List} is {@code null} or empty.
   * @throws NullPointerException if the given {@code Index} is {@code null}.
   * @throws IndexOutOfBoundsException if the value of the given {@code Index} is equal to or greater than the size of
   *           the given {@code List}.
   * @throws NullPointerException if the given {@code Condition} is {@code null}.
   * @throws AssertionError if the value in the given {@code List} at the given index does not satisfy the given
   *           {@code Condition} .
   */
  public S has(Condition<? super T> condition, Index index) {
    lists.assertHas(info, actual, condition, index);
    return myself;
  }

  /**
   * Verifies that the actual object at the given index in the actual group satisfies the given condition.
   * 
   * @param condition the given condition.
   * @param index the index where the object should be stored in the actual group.
   * @return this assertion object.
   * @throws AssertionError if the given {@code List} is {@code null} or empty.
   * @throws NullPointerException if the given {@code Index} is {@code null}.
   * @throws IndexOutOfBoundsException if the value of the given {@code Index} is equal to or greater than the size of
   *           the given {@code List}.
   * @throws NullPointerException if the given {@code Condition} is {@code null}.
   * @throws AssertionError if the value in the given {@code List} at the given index does not satisfy the given
   *           {@code Condition} .
   */
  public S is(Condition<? super T> condition, Index index) {
    lists.assertIs(info, actual, condition, index);
    return myself;
  }

  /**
   * Verifies that the actual list is sorted into ascending order according to the natural ordering of its elements.
   * <p>
   * All list elements must implement the {@link Comparable} interface and must be mutually comparable (that is,
   * e1.compareTo(e2) must not throw a ClassCastException for any elements e1 and e2 in the list), examples :
   * <ul>
   * <li>a list composed of {"a1", "a2", "a3"} is ok because the element type (String) is Comparable</li>
   * <li>a list composed of Rectangle {r1, r2, r3} is <b>NOT ok</b> because Rectangle is not Comparable</li>
   * <li>a list composed of {True, "abc", False} is <b>NOT ok</b> because elements are not mutually comparable</li>
   * </ul>
   * Empty lists are considered sorted.</br> Unique element lists are considered sorted unless the element type is not
   * Comparable.
   *
   * @return {@code this} assertion object.
   *
   * @throws AssertionError if the actual list is not sorted into ascending order according to the natural ordering of
   *           its
   *           elements.
   * @throws AssertionError if the actual list is <code>null</code>.
   * @throws AssertionError if the actual list element type does not implement {@link Comparable}.
   * @throws AssertionError if the actual list elements are not mutually {@link Comparable}.
   */
  public S isSorted() {
    lists.assertIsSorted(info, actual);
    return myself;
  }

  /**
   * Verifies that the actual list is sorted according to the given comparator.</br> Empty lists are considered sorted
   * whatever
   * the comparator is.</br> One element lists are considered sorted if element is compatible with comparator.
   *
   * @param comparator the {@link Comparator} used to compare list elements
   *
   * @return {@code this} assertion object.
   *
   * @throws AssertionError if the actual list is not sorted according to the given comparator.
   * @throws AssertionError if the actual list is <code>null</code>.
   * @throws NullPointerException if the given comparator is <code>null</code>.
   * @throws AssertionError if the actual list elements are not mutually comparable according to given Comparator.
   */
  public S isSortedAccordingTo(Comparator<? super T> comparator) {
    lists.assertIsSortedAccordingToComparator(info, actual, comparator);
    return myself;
  }

  @Override
  public S usingElementComparator(Comparator<? super T> customComparator) {
    super.usingElementComparator(customComparator);
    lists = new Lists(new ComparatorBasedComparisonStrategy(customComparator));
    return myself;
  }

  @Override
  public S usingDefaultElementComparator() {
    super.usingDefaultElementComparator();
    lists = Lists.instance();
    return myself;
  }

  // can't really honor basic assertion consistently with this comparisonStrategy
  @Override
  protected S usingComparisonStrategy(ComparisonStrategy comparisonStrategy) {
    super.usingComparisonStrategy(comparisonStrategy);
    lists = new Lists(comparisonStrategy);
    return myself;
  }
}<|MERGE_RESOLUTION|>--- conflicted
+++ resolved
@@ -23,12 +23,7 @@
 
 /**
  * Base class for all implementations of assertions for {@link List}s.
-<<<<<<< HEAD
- * 
- * @param <S> the "self" type of this assertion class. Please read &quot;<a href="http://bit.ly/anMa4g"
-=======
  * @param <S> the "self" type of this assertion class. Please read &quot;<a href="http://bit.ly/1IZIRcY"
->>>>>>> 9bdae75f
  *          target="_blank">Emulating 'self types' using Java Generics to simplify fluent API implementation</a>&quot;
  *          for more details.
  * @param <A> the type of the "actual" value.
