/**
 * Licensed under the Apache License, Version 2.0 (the "License"); you may not use this file except in compliance with
 * the License. You may obtain a copy of the License at
 *
 * http://www.apache.org/licenses/LICENSE-2.0
 *
 * Unless required by applicable law or agreed to in writing, software distributed under the License is distributed on
 * an "AS IS" BASIS, WITHOUT WARRANTIES OR CONDITIONS OF ANY KIND, either express or implied. See the License for the
 * specific language governing permissions and limitations under the License.
 *
 * Copyright 2012-2016 the original author or authors.
 */
package org.assertj.core.api;

import static org.assertj.core.data.Percentage.withPercentage;
import static org.assertj.core.presentation.StandardRepresentation.STANDARD_REPRESENTATION;

import java.io.File;
import java.io.IOException;
import java.io.InputStream;
import java.math.BigDecimal;
import java.net.URI;
import java.net.URL;
import java.nio.charset.Charset;
import java.nio.file.Path;
import java.sql.Timestamp;
import java.text.DateFormat;
import java.time.LocalDate;
import java.time.LocalDateTime;
import java.time.LocalTime;
import java.time.OffsetDateTime;
import java.time.OffsetTime;
import java.time.ZonedDateTime;
import java.time.temporal.TemporalUnit;
import java.util.Date;
import java.util.Iterator;
import java.util.List;
import java.util.Map;
import java.util.Optional;
import java.util.OptionalDouble;
import java.util.OptionalInt;
import java.util.OptionalLong;
import java.util.concurrent.atomic.AtomicBoolean;
import java.util.concurrent.atomic.AtomicInteger;
import java.util.concurrent.atomic.AtomicIntegerArray;
import java.util.concurrent.atomic.AtomicIntegerFieldUpdater;
import java.util.concurrent.atomic.AtomicLong;
import java.util.concurrent.atomic.AtomicLongArray;
import java.util.concurrent.atomic.AtomicLongFieldUpdater;
import java.util.concurrent.atomic.AtomicMarkableReference;
import java.util.concurrent.atomic.AtomicReference;
import java.util.concurrent.atomic.AtomicReferenceArray;
import java.util.concurrent.atomic.AtomicReferenceFieldUpdater;
import java.util.concurrent.atomic.AtomicStampedReference;
import java.util.concurrent.CompletableFuture;
import java.util.concurrent.Future;
import java.util.function.DoublePredicate;
import java.util.function.Function;
import java.util.function.IntPredicate;
import java.util.function.LongPredicate;
import java.util.function.Predicate;
import java.util.stream.Stream;

import org.assertj.core.api.ThrowableAssert.ThrowingCallable;
import org.assertj.core.api.exception.RuntimeIOException;
import org.assertj.core.api.filter.FilterOperator;
import org.assertj.core.api.filter.Filters;
import org.assertj.core.api.filter.InFilter;
import org.assertj.core.api.filter.NotFilter;
import org.assertj.core.api.filter.NotInFilter;
import org.assertj.core.condition.AllOf;
import org.assertj.core.condition.AnyOf;
import org.assertj.core.condition.DoesNotHave;
import org.assertj.core.condition.Not;
import org.assertj.core.data.Index;
import org.assertj.core.data.MapEntry;
import org.assertj.core.data.Offset;
import org.assertj.core.data.Percentage;
import org.assertj.core.data.TemporalOffset;
import org.assertj.core.data.TemporalUnitLessThanOffset;
import org.assertj.core.data.TemporalUnitOffset;
import org.assertj.core.data.TemporalUnitWithinOffset;
import org.assertj.core.groups.Properties;
import org.assertj.core.groups.Tuple;
import org.assertj.core.presentation.BinaryRepresentation;
import org.assertj.core.presentation.HexadecimalRepresentation;
import org.assertj.core.presentation.Representation;
import org.assertj.core.presentation.StandardRepresentation;
import org.assertj.core.presentation.UnicodeRepresentation;
import org.assertj.core.util.CheckReturnValue;
import org.assertj.core.util.Files;
import org.assertj.core.util.URLs;
import org.assertj.core.util.introspection.FieldSupport;

/**
 * Entry point for assertion methods for different types. Each method in this class is a static factory for a
 * type-specific assertion object.
 * <p>
 * For example:
 *
 * <pre><code class='java'> int removed = employees.removeFired();
 * {@link Assertions#assertThat(int) assertThat}(removed).{@link IntegerAssert#isZero isZero}();
 *
 * List&lt;Employee&gt; newEmployees = employees.hired(TODAY);
 * {@link Assertions#assertThat(Iterable) assertThat}(newEmployees).{@link IterableAssert#hasSize(int) hasSize}(6);</code></pre>
 * <p/>
 * This class only contains all <code>assertThat</code> methods, if you have ambiguous method compilation error, use either {@link AssertionsForClassTypes} or {@link AssertionsForInterfaceTypes}
 * and if you need both, fully qualify you assertThat method.
 * <p/>
 * Java 8 is picky when choosing the right <code>assertThat</code> method if the object under test is generic and bounded,
 * for example if foo is instance of T that extends Exception, java 8  will complain that it can't resolve
 * the proper <code>assertThat</code> method (normally <code>assertThat(Throwable)</code> as foo might implement an interface like List,
 * if that occurred <code>assertThat(List)</code> would also be a possible choice - thus confusing java 8.
 * <p>
 * This why {@link Assertions} have been split in {@link AssertionsForClassTypes} and {@link AssertionsForInterfaceTypes}
 * (see http://stackoverflow.com/questions/29499847/ambiguous-method-in-java-8-why).
 *
 * @author Alex Ruiz
 * @author Yvonne Wang
 * @author David DIDIER
 * @author Ted Young
 * @author Joel Costigliola
 * @author Matthieu Baechler
 * @author Mikhail Mazursky
 * @author Nicolas François
 * @author Julien Meddah
 * @author William Delanoue
 */
@CheckReturnValue
public class Assertions {

  /**
   * Create assertion for {@link Predicate}.
   *
   * @param actual the actual value.
   * @param <T> the type of the value contained in the {@link Predicate}.
   * @return the created assertion object.
   *
   * @since 3.5.0
   */
  @CheckReturnValue
  public static <T> PredicateAssert<T> assertThat(Predicate<T> actual) {
    return AssertionsForInterfaceTypes.assertThat(actual);
  }

  /**
   * Create assertion for {@link IntPredicate}.
   *
   * @return the created assertion object.
   *
   * @since 3.5.0
   */
  @CheckReturnValue
  public static IntPredicateAssert assertThat(IntPredicate actual) {
    return AssertionsForInterfaceTypes.assertThat(actual);
  }

  /**
   * Create assertion for {@link LongPredicate}.
   *
   * @return the created assertion object.
   *
   * @since 3.5.0
   */
  @CheckReturnValue
  public static LongPredicateAssert assertThat(LongPredicate actual) {
    return AssertionsForInterfaceTypes.assertThat(actual);
  }

  /**
   * Create assertion for {@link DoublePredicate}.
   *
   * @return the created assertion object.
   *
   * @since 3.5.0
   */
  @CheckReturnValue
  public static DoublePredicateAssert assertThat(DoublePredicate actual) {
    return AssertionsForInterfaceTypes.assertThat(actual);
  }

  /**
   * Create assertion for {@link java.util.concurrent.CompletableFuture}.
   *
   * @param actual the actual value.
   * @param <T> the type of the value contained in the {@link java.util.concurrent.CompletableFuture}.
   *
   * @return the created assertion object.
   */
  @CheckReturnValue
  public static <T> CompletableFutureAssert<T> assertThat(CompletableFuture<T> actual) {
    return AssertionsForClassTypes.assertThat(actual);
  }

  /**
   * Create assertion for {@link java.util.Optional}.
   *
   * @param actual the actual value.
   * @param <T> the type of the value contained in the {@link java.util.Optional}.
   *
   * @return the created assertion object.
   */
  @CheckReturnValue
  public static <T> OptionalAssert<T> assertThat(Optional<T> actual) {
    return AssertionsForClassTypes.assertThat(actual);
  }

  /**
   * Create assertion for {@link java.util.OptionalDouble}.
   *
   * @param actual the actual value.
   *
   * @return the created assertion object.
   */
  @CheckReturnValue
  public static OptionalDoubleAssert assertThat(OptionalDouble actual) {
    return AssertionsForClassTypes.assertThat(actual);
  }

  /**
   * Create assertion for {@link java.util.OptionalInt}.
   *
   * @param actual the actual value.
   *
   * @return the created assertion object.
   */
  @CheckReturnValue
  public static OptionalIntAssert assertThat(OptionalInt actual) {
    return AssertionsForClassTypes.assertThat(actual);
  }

  /**
   * Create assertion for {@link java.util.OptionalInt}.
   *
   * @param actual the actual value.
   *
   * @return the created assertion object.
   */
  @CheckReturnValue
  public static OptionalLongAssert assertThat(OptionalLong actual) {
    return AssertionsForClassTypes.assertThat(actual);
  }

  /**
   * Creates a new instance of <code>{@link BigDecimalAssert}</code>.
   *
   * @param actual the actual value.
   * @return the created assertion object.
   */
  @CheckReturnValue
  public static AbstractBigDecimalAssert<?> assertThat(BigDecimal actual) {
    return AssertionsForClassTypes.assertThat(actual);
  }

  /**
   * Creates a new instance of <code>{@link UriAssert}</code>.
   *
   * @param actual the actual value.
   * @return the created assertion object.
   */
  @CheckReturnValue
  public static AbstractUriAssert<?> assertThat(URI actual) {
    return AssertionsForClassTypes.assertThat(actual);
  }

  /**
   * Creates a new instance of <code>{@link UrlAssert}</code>.
   *
   * @param actual the actual value.
   * @return the created assertion object.
   */
  @CheckReturnValue
  public static AbstractUrlAssert<?> assertThat(URL actual) {
    return AssertionsForClassTypes.assertThat(actual);
  }

  /**
   * Creates a new instance of <code>{@link BooleanAssert}</code>.
   *
   * @param actual the actual value.
   * @return the created assertion object.
   */
  @CheckReturnValue
  public static AbstractBooleanAssert<?> assertThat(boolean actual) {
    return AssertionsForClassTypes.assertThat(actual);
  }

  /**
   * Creates a new instance of <code>{@link BooleanAssert}</code>.
   *
   * @param actual the actual value.
   * @return the created assertion object.
   */
  @CheckReturnValue
  public static AbstractBooleanAssert<?> assertThat(Boolean actual) {
    return AssertionsForClassTypes.assertThat(actual);
  }

  /**
   * Creates a new instance of <code>{@link BooleanArrayAssert}</code>.
   *
   * @param actual the actual value.
   * @return the created assertion object.
   */
  @CheckReturnValue
  public static AbstractBooleanArrayAssert<?> assertThat(boolean[] actual) {
    return AssertionsForClassTypes.assertThat(actual);
  }

  /**
   * Creates a new instance of <code>{@link ByteAssert}</code>.
   *
   * @param actual the actual value.
   * @return the created assertion object.
   */
  @CheckReturnValue
  public static AbstractByteAssert<?> assertThat(byte actual) {
    return AssertionsForClassTypes.assertThat(actual);
  }

  /**
   * Creates a new instance of <code>{@link ByteAssert}</code>.
   *
   * @param actual the actual value.
   * @return the created assertion object.
   */
  @CheckReturnValue
  public static AbstractByteAssert<?> assertThat(Byte actual) {
    return AssertionsForClassTypes.assertThat(actual);
  }

  /**
   * Creates a new instance of <code>{@link ByteArrayAssert}</code>.
   *
   * @param actual the actual value.
   * @return the created assertion object.
   */
  @CheckReturnValue
  public static AbstractByteArrayAssert<?> assertThat(byte[] actual) {
    return AssertionsForClassTypes.assertThat(actual);
  }

  /**
   * Creates a new instance of <code>{@link CharacterAssert}</code>.
   *
   * @param actual the actual value.
   * @return the created assertion object.
   */
  @CheckReturnValue
  public static AbstractCharacterAssert<?> assertThat(char actual) {
    return AssertionsForClassTypes.assertThat(actual);
  }

  /**
   * Creates a new instance of <code>{@link CharArrayAssert}</code>.
   *
   * @param actual the actual value.
   * @return the created assertion object.
   */
  @CheckReturnValue
  public static AbstractCharArrayAssert<?> assertThat(char[] actual) {
    return AssertionsForClassTypes.assertThat(actual);
  }

  /**
   * Creates a new instance of <code>{@link CharacterAssert}</code>.
   *
   * @param actual the actual value.
   * @return the created assertion object.
   */
  @CheckReturnValue
  public static AbstractCharacterAssert<?> assertThat(Character actual) {
    return AssertionsForClassTypes.assertThat(actual);
  }

  /**
   * Creates a new instance of <code>{@link ClassAssert}</code>
   *
   * @param actual the actual value.
   * @return the created assertion object.
   */
  @CheckReturnValue
  public static AbstractClassAssert<?> assertThat(Class<?> actual) {
    return AssertionsForClassTypes.assertThat(actual);
  }

  /**
   * Creates a new instance of <code>{@link DoubleAssert}</code>.
   *
   * @param actual the actual value.
   * @return the created assertion object.
   */
  @CheckReturnValue
  public static AbstractDoubleAssert<?> assertThat(double actual) {
    return AssertionsForClassTypes.assertThat(actual);
  }

  /**
   * Creates a new instance of <code>{@link DoubleAssert}</code>.
   *
   * @param actual the actual value.
   * @return the created assertion object.
   */
  @CheckReturnValue
  public static AbstractDoubleAssert<?> assertThat(Double actual) {
    return AssertionsForClassTypes.assertThat(actual);
  }

  /**
   * Creates a new instance of <code>{@link DoubleArrayAssert}</code>.
   *
   * @param actual the actual value.
   * @return the created assertion object.
   */
  @CheckReturnValue
  public static AbstractDoubleArrayAssert<?> assertThat(double[] actual) {
    return AssertionsForClassTypes.assertThat(actual);
  }

  /**
   * Creates a new instance of <code>{@link FileAssert}</code>.
   *
   * @param actual the actual value.
   * @return the created assertion object.
   */
  @CheckReturnValue
  public static AbstractFileAssert<?> assertThat(File actual) {
    return AssertionsForClassTypes.assertThat(actual);
  }

  /**
   * Create assertion for {@link java.util.concurrent.Future}.
   *
   * @param actual the actual value.
   * @param <T> the type of the value contained in the {@link java.util.concurrent.Future}.
   *
   * @return the created assertion object.
   * @since 2.7.0 / 3.7.0
   */
  @CheckReturnValue
  public static <T> AbstractFutureAssert<?, ? extends Future<? extends T>, T> assertThat(Future<T> actual) {
    return new FutureAssert<>(actual);
  }

  /**
   * Creates a new instance of <code>{@link InputStreamAssert}</code>.
   *
   * @param actual the actual value.
   * @return the created assertion object.
   */
  @CheckReturnValue
  public static AbstractInputStreamAssert<?, ? extends InputStream> assertThat(InputStream actual) {
    return AssertionsForClassTypes.assertThat(actual);
  }

  /**
   * Creates a new instance of <code>{@link FloatAssert}</code>.
   *
   * @param actual the actual value.
   * @return the created assertion object.
   */
  @CheckReturnValue
  public static AbstractFloatAssert<?> assertThat(float actual) {
    return AssertionsForClassTypes.assertThat(actual);
  }

  /**
   * Creates a new instance of <code>{@link FloatAssert}</code>.
   *
   * @param actual the actual value.
   * @return the created assertion object.
   */
  @CheckReturnValue
  public static AbstractFloatAssert<?> assertThat(Float actual) {
    return AssertionsForClassTypes.assertThat(actual);
  }

  /**
   * Creates a new instance of <code>{@link FloatArrayAssert}</code>.
   *
   * @param actual the actual value.
   * @return the created assertion object.
   */
  @CheckReturnValue
  public static AbstractFloatArrayAssert<?> assertThat(float[] actual) {
    return AssertionsForClassTypes.assertThat(actual);
  }

  /**
   * Creates a new instance of <code>{@link IntegerAssert}</code>.
   *
   * @param actual the actual value.
   * @return the created assertion object.
   */
  @CheckReturnValue
  public static AbstractIntegerAssert<?> assertThat(int actual) {
    return AssertionsForClassTypes.assertThat(actual);
  }

  /**
   * Creates a new instance of <code>{@link IntArrayAssert}</code>.
   *
   * @param actual the actual value.
   * @return the created assertion object.
   */
  @CheckReturnValue
  public static AbstractIntArrayAssert<?> assertThat(int[] actual) {
    return AssertionsForClassTypes.assertThat(actual);
  }

  /**
   * Creates a new instance of <code>{@link IntegerAssert}</code>.
   *
   * @param actual the actual value.
   * @return the created assertion object.
   */
  @CheckReturnValue
  public static AbstractIntegerAssert<?> assertThat(Integer actual) {
    return AssertionsForClassTypes.assertThat(actual);
  }

  /**
   * Creates a new instance of <code>{@link FactoryBasedNavigableIterableAssert}</code> allowing to navigate to any {@code Iterable} element
   * in order to perform assertions on it.
   * <p>
   * Navigational methods provided:<ul>
   * <li>{@link AbstractIterableAssert#first() first()}</li>
   * <li>{@link AbstractIterableAssert#last() last()}</li>
   * <li>{@link AbstractIterableAssert#element(int) element(index)}</li>
   * </ul>
   * <p>
   * The available assertions after navigating to an element depend on the {@code ELEMENT_ASSERT} parameter of the given
   * {@link AssertFactory AssertFactory&lt;ELEMENT, ELEMENT_ASSERT&gt;} (AssertJ can't figure it out because of Java type erasure).
   * <p>
   * Example with {@code String} element assertions:
   * <pre><code class='java'> Iterable&lt;String&gt; hobbits = newHashSet("frodo", "sam", "pippin");
   *
   * // build an AssertFactory for StringAssert (much nicer with Java 8 lambdas)
   * AssertFactory&lt;String, StringAssert&gt; stringAssertFactory = new AssertFactory&lt;String, StringAssert&gt;() {
   *   {@literal @}Override
   *   public StringAssert createAssert(String string) {
   *     return new StringAssert(string);
   *   }
   * };
   *
   * // assertion succeeds with String assertions chained after first()
   * assertThat(hobbits, stringAssertFactory).first()
   *                                         .startsWith("fro")
   *                                         .endsWith("do");</code></pre>
   *
   * @param actual the actual value.
   * @param assertFactory the factory used to create the elements assert instance.
   * @return the created assertion object.
   * @since 2.5.0 / 3.5.0
   */
  //@format:off
  public static <ACTUAL extends Iterable<? extends ELEMENT>, ELEMENT, ELEMENT_ASSERT extends AbstractAssert<ELEMENT_ASSERT, ELEMENT>>
         FactoryBasedNavigableIterableAssert<?, ACTUAL, ELEMENT, ELEMENT_ASSERT> assertThat(Iterable<? extends ELEMENT> actual,
                                                                                 AssertFactory<ELEMENT, ELEMENT_ASSERT> assertFactory) {
    return AssertionsForInterfaceTypes.assertThat(actual, assertFactory);
  }

  /**
   * Creates a new instance of <code>{@link ClassBasedNavigableIterableAssert}</code> allowing to navigate to any {@code Iterable} element
   * in order to perform assertions on it.
   * <p>
   * Navigational methods provided:<ul>
   * <li>{@link AbstractIterableAssert#first() first()}</li>
   * <li>{@link AbstractIterableAssert#last() last()}</li>
   * <li>{@link AbstractIterableAssert#element(int) element(index)}</li>
   * </ul>
   * <p>
   * The available assertions after navigating to an element depend on the given {@code assertClass}
   * (AssertJ can't find the element assert type by itself because of Java type erasure).
   * <p>
   * Example with {@code String} element assertions:
   * <pre><code class='java'> Iterable&lt;String&gt; hobbits = newHashSet("frodo", "sam", "pippin");
   *
   * // assertion succeeds with String assertions chained after first()
   * assertThat(hobbits, StringAssert.class).first()
   *                                        .startsWith("fro")
   *                                        .endsWith("do");</code></pre>
   *
   * @param actual the actual value.
   * @param assertClass the class used to create the elements assert instance.
   * @return the created assertion object.
   * @since 2.5.0 / 3.5.0
   */
  public static <ACTUAL extends Iterable<? extends ELEMENT>, ELEMENT, ELEMENT_ASSERT extends AbstractAssert<ELEMENT_ASSERT, ELEMENT>>
         ClassBasedNavigableIterableAssert<?, ACTUAL, ELEMENT, ELEMENT_ASSERT> assertThat(ACTUAL actual,
                                                                                          Class<ELEMENT_ASSERT> assertClass) {
           return AssertionsForInterfaceTypes.assertThat(actual, assertClass);
  }

  /**
   * Creates a new instance of <code>{@link FactoryBasedNavigableListAssert}</code> allowing to navigate to any {@code List} element
   * in order to perform assertions on it.
   * <p>
   * Navigational methods provided:<ul>
   * <li>{@link AbstractIterableAssert#first() first()}</li>
   * <li>{@link AbstractIterableAssert#last() last()}</li>
   * <li>{@link AbstractIterableAssert#element(int) element(index)}</li>
   * </ul>
   * <p>
   * The available assertions after navigating to an element depend on the {@code ELEMENT_ASSERT} parameter of the given
   * {@link AssertFactory AssertFactory&lt;ELEMENT, ELEMENT_ASSERT&gt;} (AssertJ can't figure it out because of Java type erasure).
   * <p>
   * Example with {@code String} element assertions:
   * <pre><code class='java'> List&lt;String&gt; hobbits = newArrayList("frodo", "sam", "pippin");
   *
   * // build an AssertFactory for StringAssert (much nicer with Java 8 lambdas)
   * AssertFactory&lt;String, StringAssert&gt; stringAssertFactory = new AssertFactory&lt;String, StringAssert&gt;() {
   *   {@literal @}Override
   *   public StringAssert createAssert(String string) {
   *     return new StringAssert(string);
   *   }
   * };
   *
   * // assertion succeeds with String assertions chained after first()
   * assertThat(hobbits, stringAssertFactory).first()
   *                                         .startsWith("fro")
   *                                         .endsWith("do");</code></pre>
   *
   * @param actual the actual value.
   * @param assertFactory the factory used to create the elements assert instance.
   * @return the created assertion object.
   * @since 2.5.0 / 3.5.0
   */
  public static <ACTUAL extends List<? extends ELEMENT>, ELEMENT, ELEMENT_ASSERT extends AbstractAssert<ELEMENT_ASSERT, ELEMENT>>
         FactoryBasedNavigableListAssert<?, ACTUAL, ELEMENT, ELEMENT_ASSERT> assertThat(List<? extends ELEMENT> actual,
                                                                                        AssertFactory<ELEMENT, ELEMENT_ASSERT> assertFactory) {
    return AssertionsForInterfaceTypes.assertThat(actual, assertFactory);
  }

  /**
   * Creates a new instance of <code>{@link ClassBasedNavigableListAssert}</code> tallowing to navigate to any {@code List} element
   * in order to perform assertions on it.
   * <p>
   * Navigational methods provided:<ul>
   * <li>{@link AbstractIterableAssert#first() first()}</li>
   * <li>{@link AbstractIterableAssert#last() last()}</li>
   * <li>{@link AbstractIterableAssert#element(int) element(index)}</li>
   * </ul>
   * <p>
   * The available assertions after navigating to an element depend on the given {@code assertClass}
   * (AssertJ can't find the element assert type by itself because of Java type erasure).
   * <p>
   * Example with {@code String} element assertions:
   * <pre><code class='java'> List&lt;String&gt; hobbits = newArrayList("frodo", "sam", "pippin");
   *
   * // assertion succeeds with String assertions chained after first()
   * assertThat(hobbits, StringAssert.class).first()
   *                                        .startsWith("fro")
   *                                        .endsWith("do");</code></pre>
   *
   * @param actual the actual value.
   * @param assertClass the class used to create the elements assert instance.
   * @return the created assertion object.
   * @since 2.5.0 / 3.5.0
   */
  public static <ELEMENT, ACTUAL extends List<? extends ELEMENT>, ELEMENT_ASSERT extends AbstractAssert<ELEMENT_ASSERT, ELEMENT>>
         ClassBasedNavigableListAssert<?, ACTUAL, ELEMENT, ELEMENT_ASSERT> assertThat(List<? extends ELEMENT> actual,
                                                                                      Class<ELEMENT_ASSERT> assertClass) {
    return AssertionsForInterfaceTypes.assertThat(actual, assertClass);
  }

//@format:on

  /**
   * Creates a new instance of <code>{@link LongAssert}</code>.
   *
   * @param actual the actual value.
   * @return the created assertion object.
   */
  @CheckReturnValue
  public static AbstractLongAssert<?> assertThat(long actual) {
    return AssertionsForClassTypes.assertThat(actual);
  }

  /**
   * Creates a new instance of <code>{@link LongAssert}</code>.
   *
   * @param actual the actual value.
   * @return the created assertion object.
   */
  @CheckReturnValue
  public static AbstractLongAssert<?> assertThat(Long actual) {
    return AssertionsForClassTypes.assertThat(actual);
  }

  /**
   * Creates a new instance of <code>{@link LongArrayAssert}</code>.
   *
   * @param actual the actual value.
   * @return the created assertion object.
   */
  @CheckReturnValue
  public static AbstractLongArrayAssert<?> assertThat(long[] actual) {
    return AssertionsForClassTypes.assertThat(actual);
  }

  /**
   * Creates a new instance of <code>{@link ObjectAssert}</code>.
   *
   * @param actual the actual value.
   * @return the created assertion object.
   */
  @CheckReturnValue
  public static <T> AbstractObjectAssert<?, T> assertThat(T actual) {
    return AssertionsForClassTypes.assertThat(actual);
  }

  /**
   * Creates a new instance of <code>{@link ObjectArrayAssert}</code>.
   *
   * @param actual the actual value.
   * @return the created assertion object.
   */
  @CheckReturnValue
  public static <T> AbstractObjectArrayAssert<?, T> assertThat(T[] actual) {
    return AssertionsForClassTypes.assertThat(actual);
  }

  /**
   * Creates a new instance of <code>{@link ShortAssert}</code>.
   *
   * @param actual the actual value.
   * @return the created assertion object.
   */
  @CheckReturnValue
  public static AbstractShortAssert<?> assertThat(short actual) {
    return AssertionsForClassTypes.assertThat(actual);
  }

  /**
   * Creates a new instance of <code>{@link ShortAssert}</code>.
   *
   * @param actual the actual value.
   * @return the created assertion object.
   */
  @CheckReturnValue
  public static AbstractShortAssert<?> assertThat(Short actual) {
    return AssertionsForClassTypes.assertThat(actual);
  }

  /**
   * Creates a new instance of <code>{@link ShortArrayAssert}</code>.
   *
   * @param actual the actual value.
   * @return the created assertion object.
   */
  @CheckReturnValue
  public static AbstractShortArrayAssert<?> assertThat(short[] actual) {
    return AssertionsForClassTypes.assertThat(actual);
  }

  /**
   * Creates a new instance of <code>{@link StringAssert}</code>.
   *
   * @param actual the actual value.
   * @return the created assertion object.
   */
  @CheckReturnValue
  public static AbstractCharSequenceAssert<?, String> assertThat(String actual) {
    return AssertionsForClassTypes.assertThat(actual);
  }

  /**
   * Creates a new instance of <code>{@link DateAssert}</code>.
   *
   * @param actual the actual value.
   * @return the created assertion object.
   */
  @CheckReturnValue
  public static AbstractDateAssert<?> assertThat(Date actual) {
    return AssertionsForClassTypes.assertThat(actual);
  }

  /**
   * Creates a new instance of <code>{@link ZonedDateTimeAssert}</code>.
   *
   * @param actual the actual value.
   * @return the created assertion object.
   */
  @CheckReturnValue
  public static AbstractZonedDateTimeAssert<?> assertThat(ZonedDateTime actual) {
    return AssertionsForClassTypes.assertThat(actual);
  }

  /**
   * Creates a new instance of <code>{@link LocalDateTimeAssert}</code>.
   *
   * @param actual the actual value.
   * @return the created assertion object.
   */
  @CheckReturnValue
  public static AbstractLocalDateTimeAssert<?> assertThat(LocalDateTime actual) {
    return AssertionsForClassTypes.assertThat(actual);
  }

  /**
   * Creates a new instance of <code>{@link java.time.OffsetDateTime}</code>.
   *
   * @param actual the actual value.
   * @return the created assertion object.
   */
  @CheckReturnValue
  public static AbstractOffsetDateTimeAssert<?> assertThat(OffsetDateTime actual) {
    return AssertionsForClassTypes.assertThat(actual);
  }

  /**
   * Create assertion for {@link java.time.OffsetTime}.
   *
   * @param actual the actual value.
   * @return the created assertion object.
   */
  @CheckReturnValue
  public static AbstractOffsetTimeAssert<?> assertThat(OffsetTime actual) {
    return AssertionsForClassTypes.assertThat(actual);
  }

  /**
   * Creates a new instance of <code>{@link LocalTimeAssert}</code>.
   *
   * @param actual the actual value.
   * @return the created assertion object.
   */
  @CheckReturnValue
  public static AbstractLocalTimeAssert<?> assertThat(LocalTime actual) {
    return AssertionsForClassTypes.assertThat(actual);
  }

  /**
   * Creates a new instance of <code>{@link LocalDateAssert}</code>.
   *
   * @param actual the actual value.
   * @return the created assertion object.
   */
  @CheckReturnValue
  public static AbstractLocalDateAssert<?> assertThat(LocalDate actual) {
    return AssertionsForClassTypes.assertThat(actual);
  }

  /**
   * Create assertion for {@link AtomicBoolean}.
   *
   * @param actual the actual value.
   *
   * @return the created assertion object.
   */
  @CheckReturnValue
  public static AtomicBooleanAssert assertThat(AtomicBoolean actual) {
    return new AtomicBooleanAssert(actual);
  }

  /**
   * Create assertion for {@link AtomicInteger}.
   *
   * @param actual the actual value.
   *
   * @return the created assertion object.
   */
  @CheckReturnValue
  public static AtomicIntegerAssert assertThat(AtomicInteger actual) {
    return new AtomicIntegerAssert(actual);
  }

  /**
   * Create int[] assertion for {@link AtomicIntegerArray}.
   *
   * @param actual the actual value.
   *
   * @return the created assertion object.
   */
  @CheckReturnValue
  public static AtomicIntegerArrayAssert assertThat(AtomicIntegerArray actual) {
    return new AtomicIntegerArrayAssert(actual);
  }

  /**
   * Create assertion for {@link AtomicIntegerFieldUpdater}.
   *
   * @param actual the actual value.
   *
   * @param <OBJECT> the type of the object holding the updatable field.
   * @return the created assertion object.
   */
  @CheckReturnValue
  public static <OBJECT> AtomicIntegerFieldUpdaterAssert<OBJECT> assertThat(AtomicIntegerFieldUpdater<OBJECT> actual) {
    return new AtomicIntegerFieldUpdaterAssert<OBJECT>(actual);
  }

  /**
   * Create assertion for {@link AtomicLong}.
   *
   * @param actual the actual value.
   *
   * @return the created assertion object.
   */
  @CheckReturnValue
  public static AtomicLongAssert assertThat(AtomicLong actual) {
    return new AtomicLongAssert(actual);
  }

  /**
   * Create assertion for {@link AtomicLongArray}.
   *
   * @param actual the actual value.
   *
   * @return the created assertion object.
   */
  @CheckReturnValue
  public static AtomicLongArrayAssert assertThat(AtomicLongArray actual) {
    return new AtomicLongArrayAssert(actual);
  }

  /**
   * Create assertion for {@link AtomicLongFieldUpdater}.
   *
   * @param actual the actual value.
   *
   * @param <OBJECT> the type of the object holding the updatable field.
   * @return the created assertion object.
   */
  @CheckReturnValue
  public static <OBJECT> AtomicLongFieldUpdaterAssert<OBJECT> assertThat(AtomicLongFieldUpdater<OBJECT> actual) {
    return new AtomicLongFieldUpdaterAssert<OBJECT>(actual);
  }

  /**
   * Create assertion for {@link AtomicReference}.
   *
   * @param actual the actual value.
   * @param <VALUE> the type of the value contained in the {@link AtomicReference}.
   *
   * @return the created assertion object.
   */
  @CheckReturnValue
  public static <VALUE> AtomicReferenceAssert<VALUE> assertThat(AtomicReference<VALUE> actual) {
    return new AtomicReferenceAssert<VALUE>(actual);
  }

  /**
   * Create assertion for {@link AtomicReferenceArray}.
   *
   * @param actual the actual value.
   * @param <ELEMENT> the type of the value contained in the {@link AtomicReferenceArray}.
   *
   * @return the created assertion object.
   */
  @CheckReturnValue
  public static <ELEMENT> AtomicReferenceArrayAssert<ELEMENT> assertThat(AtomicReferenceArray<ELEMENT> actual) {
    return new AtomicReferenceArrayAssert<>(actual);
  }

  /**
   * Create assertion for {@link AtomicReferenceFieldUpdater}.
   *
   * @param actual the actual value.
   * @param <FIELD> the type of the field which gets updated by the {@link AtomicReferenceFieldUpdater}.
   * @param <OBJECT> the type of the object holding the updatable field.
   *
   * @return the created assertion object.
   */
  @CheckReturnValue
  public static <FIELD, OBJECT> AtomicReferenceFieldUpdaterAssert<FIELD, OBJECT> assertThat(AtomicReferenceFieldUpdater<OBJECT, FIELD> actual) {
    return new AtomicReferenceFieldUpdaterAssert<>(actual);
  }

  /**
   * Create assertion for {@link AtomicMarkableReference}.
   *
   * @param actual the actual value.
   * @param <VALUE> the type of the value contained in the {@link AtomicMarkableReference}.
   *
   * @return the created assertion object.
   */
  @CheckReturnValue
  public static <VALUE> AtomicMarkableReferenceAssert<VALUE> assertThat(AtomicMarkableReference<VALUE> actual) {
    return new AtomicMarkableReferenceAssert<>(actual);
  }

  /**
   * Create assertion for {@link AtomicStampedReference}.
   *
   * @param actual the actual value.
   * @param <VALUE> the type of the value contained in the {@link AtomicStampedReference}.
   *
   * @return the created assertion object.
   */
  @CheckReturnValue
  public static <VALUE> AtomicStampedReferenceAssert<VALUE> assertThat(AtomicStampedReference<VALUE> actual) {
    return new AtomicStampedReferenceAssert<>(actual);
  }

  /**
   * Creates a new instance of <code>{@link ThrowableAssert}</code>.
   *
   * @param actual the actual value.
   * @return the created {@link ThrowableAssert}.
   */
  @CheckReturnValue
  public static AbstractThrowableAssert<?, ? extends Throwable> assertThat(Throwable actual) {
    return AssertionsForClassTypes.assertThat(actual);
  }

  /**
   * Allows to capture and then assert on a {@link Throwable} more easily when used with Java 8 lambdas.
   *
   * <p>
   * Example :
   * </p>
   *
   * <pre><code class='java'>{@literal @}Test
   * public void testException() {
   *   assertThatThrownBy(() -> { throw new Exception("boom!"); }).isInstanceOf(Exception.class)
   *                                                              .hasMessageContaining("boom");
<<<<<<< HEAD
   * }</code></pre>
   *
   * If the provided {@link ThrowingCallable} does not raise an exception, an error is immediately raised,
   * in that case the test description provided with {@link AbstractAssert#as(String, Object...) as(String, Object...)} is not honored.
   * To use a test description, use {@link #catchThrowable(ThrowingCallable) catchThrowable} as shown below.
   * <pre><code class='java'> // assertion will fail but "display me" won't appear in the error
=======
   *  }</code></pre>
   * 
   * <p>
   * Java 7 example :
   * <pre><code class='java'> assertThatThrownBy(new ThrowingCallable() {
   * 
   *   {@literal @}Override
   *   public void call() throws Exception {
   *     throw new Exception("boom!");
   *   }
   *   
   * }).isInstanceOf(Exception.class)
   *   .hasMessageContaining("boom");</code></pre>
   * 
   * If the provided {@link ThrowingCallable} does not raise an exception, an error is immediately raised, 
   * in that case the test description provided with {@link AbstractAssert#as(String, Object...) as(String, Object...)} is not honored. 
   * To use a test description, use {@link #catchThrowable(ThrowableAssert.ThrowingCallable)} as shown below.  
   * <pre><code class='java'> // assertion will fail but "display me" won't appear in the error 
>>>>>>> ee2aa369
   * assertThatThrownBy(() -> { // do nothing }).as("display me").isInstanceOf(Exception.class);
   *
   * // assertion will fail AND "display me" will appear in the error
   * Throwable thrown = catchThrowable(() -> { // do nothing });
   * assertThat(thrown).as("display me").isInstanceOf(Exception.class); </code></pre>
   *
   * @param shouldRaiseThrowable The {@link ThrowingCallable} or lambda with the code that should raise the throwable.
   * @return The captured exception or <code>null</code> if none was raised by the callable.
   */
  @CheckReturnValue
  public static AbstractThrowableAssert<?, ? extends Throwable> assertThatThrownBy(ThrowingCallable shouldRaiseThrowable) {
    return assertThat(catchThrowable(shouldRaiseThrowable)).hasBeenThrown();
  }

  /**
   * Allows to catch an {@link Throwable} more easily when used with Java 8 lambdas.
   *
   * <p>
   * This caught {@link Throwable} can then be asserted.
   * </p>
   *
   * <p>
   * Example:
   * </p>
   *
   * <pre><code class='java'> {@literal @}Test
   * public void testException() {
   *   // when
   *   Throwable thrown = catchThrowable(() -> { throw new Exception("boom!"); });
   *
   *   // then
   *   assertThat(thrown).isInstanceOf(Exception.class)
   *                     .hasMessageContaining("boom");
   * } </code></pre>
   *
   * @param shouldRaiseThrowable The lambda with the code that should raise the exception.
   * @return The captured exception or <code>null</code> if none was raised by the callable.
   */
  public static Throwable catchThrowable(ThrowingCallable shouldRaiseThrowable) {
    return AssertionsForClassTypes.catchThrowable(shouldRaiseThrowable);
  }

  /**
   * Entry point to check that an exception of type T is thrown by a given {@code throwingCallable}
   * which allows to chain assertions on the thrown exception.
   * <p>
   * Example:
   * <pre><code class='java'> assertThatExceptionOfType(IOException.class)
   *           .isThrownBy(() -> { throw new IOException("boom!"); })
   *           .withMessage("boom!"); </code></pre>
   *
   * This method is more or less the same of {@link #assertThatThrownBy(ThrowingCallable)} but in a more natural way.
   * @param exceptionType the exception type.
   * @return the created {@link ThrowableTypeAssert}.
   */
  @CheckReturnValue
  public static <T extends Throwable> ThrowableTypeAssert<T> assertThatExceptionOfType(final Class<? extends T> exceptionType) {
    return AssertionsForClassTypes.assertThatExceptionOfType(exceptionType);
  }

  /**
   * Alias for {@link #assertThatExceptionOfType(Class)} for {@link NullPointerException}.
   * 
   * @return the created {@link ThrowableTypeAssert}.
   * 
   * @since 3.7.0
   */
  @CheckReturnValue
  public static ThrowableTypeAssert<NullPointerException> assertThatNullPointerException() {
    return assertThatExceptionOfType(NullPointerException.class);
  }

  /**
   * Alias for {@link #assertThatExceptionOfType(Class)} for {@link IllegalArgumentException}.
   * 
   * @return the created {@link ThrowableTypeAssert}.
   * 
   * @since 3.7.0
   */
  @CheckReturnValue
  public static ThrowableTypeAssert<IllegalArgumentException> assertThatIllegalArgumentException() {
    return assertThatExceptionOfType(IllegalArgumentException.class);
  }

  /**
   * Alias for {@link #assertThatExceptionOfType(Class)} for {@link IOException}.
   * 
   * @return the created {@link ThrowableTypeAssert}.
   * 
   * @since 3.7.0
   */
  @CheckReturnValue
  public static ThrowableTypeAssert<IOException> assertThatIOException() {
    return assertThatExceptionOfType(IOException.class);
  }

  /**
   * Alias for {@link #assertThatExceptionOfType(Class)} for {@link IllegalStateException}.
   * 
   * @return the created {@link ThrowableTypeAssert}.
   * 
   * @since 3.7.0
   */
  @CheckReturnValue
  public static ThrowableTypeAssert<IllegalStateException> assertThatIllegalStateException() {
    return assertThatExceptionOfType(IllegalStateException.class);
  }

  // -------------------------------------------------------------------------------------------------
  // fail methods : not assertions but here to have a single entry point to all AssertJ features.
  // -------------------------------------------------------------------------------------------------

  /**
   * Sets whether we remove elements related to AssertJ from assertion error stack trace.
   *
   * @param removeAssertJRelatedElementsFromStackTrace flag.
   */
  public static void setRemoveAssertJRelatedElementsFromStackTrace(boolean removeAssertJRelatedElementsFromStackTrace) {
    Fail.setRemoveAssertJRelatedElementsFromStackTrace(removeAssertJRelatedElementsFromStackTrace);
  }

  /**
   * Throws an {@link AssertionError} with the given message.
   *
   * @param failureMessage error message.
   * @throws AssertionError with the given message.
   */
  public static void fail(String failureMessage) {
    Fail.fail(failureMessage);
  }

  /**
   * Throws an {@link AssertionError} with the given message built as {@link String#format(String, Object...)}.
   *
   * @param failureMessage error message.
   * @param args Arguments referenced by the format specifiers in the format string.
   * @throws AssertionError with the given built message.
   */
  public static void fail(String failureMessage, Object... args) {
    Fail.fail(failureMessage, args);
  }

  /**
   * Throws an {@link AssertionError} with the given message and with the {@link Throwable} that caused the failure.
   * @param failureMessage the description of the failed assertion. It can be {@code null}.
   * @param realCause cause of the error.
   * @throws AssertionError with the given message and with the {@link Throwable} that caused the failure.
   */
  public static void fail(String failureMessage, Throwable realCause) {
    Fail.fail(failureMessage, realCause);
  }

  /**
   * Throws an {@link AssertionError} with a message explaining that a {@link Throwable} of given class was expected to be thrown
   * but had not been.
   * <p>
   * {@link Assertions#shouldHaveThrown(Class)} can be used as a replacement.
   * <p>
   * @param throwableClass the Throwable class that was expected to be thrown.
   * @throws AssertionError with a message explaining that a {@link Throwable} of given class was expected to be thrown but had
   *           not been.
   *
   */
  public static void failBecauseExceptionWasNotThrown(Class<? extends Throwable> throwableClass) {
    Fail.shouldHaveThrown(throwableClass);
  }

  /**
   * Throws an {@link AssertionError} with a message explaining that a {@link Throwable} of given class was expected to be thrown
   * but had not been.
   * @param throwableClass the Throwable class that was expected to be thrown.
   * @throws AssertionError with a message explaining that a {@link Throwable} of given class was expected to be thrown but had
   *           not been.
   */
  public static void shouldHaveThrown(Class<? extends Throwable> throwableClass) {
    Fail.shouldHaveThrown(throwableClass);
  }

  /**
   * In error messages, sets the threshold when iterable/array formatting will on one line (if their String description
   * is less than this parameter) or it will be formatted with one element per line.
   * <p>
   * The following array will be formatted on one line as its length < 80
   *
   * <pre><code class='java'> String[] greatBooks = array("A Game of Thrones", "The Lord of the Rings", "Assassin's Apprentice");
   *
   * // formatted as:
   *
   * ["A Game of Thrones", "The Lord of the Rings", "Assassin's Apprentice"]</code></pre>
   * whereas this array is formatted on multiple lines (one element per line)
   *
   * <pre><code class='java'> String[] greatBooks = array("A Game of Thrones", "The Lord of the Rings", "Assassin's Apprentice", "Guards! Guards! (Discworld)");
   *
   * // formatted as:
   *
   * ["A Game of Thrones",
   *  "The Lord of the Rings",
   *  "Assassin's Apprentice",
   *  "Guards! Guards! (Discworld)"]</code></pre>
   *
   * @param maxLengthForSingleLineDescription the maximum length for an iterable/array to be displayed on one line
   */
  public static void setMaxLengthForSingleLineDescription(int maxLengthForSingleLineDescription) {
    StandardRepresentation.setMaxLengthForSingleLineDescription(maxLengthForSingleLineDescription);
  }

  /**
   * In error messages, sets the threshold for how many elements from one iterable/array/map will be included in the
   * in the description.
   *
   * E.q. When this method is called with a value of {@code 3}.
   * <p>
   * The following array will be formatted entirely as it's length is <= 3:
   * <pre><code class='java'> String[] greatBooks = array("A Game of Thrones", "The Lord of the Rings", "Assassin's Apprentice");
   *
   * // formatted as:
   *
   * ["A Game of Thrones", "The Lord of the Rings", "Assassin's Apprentice"]</code></pre>
   *
   * whereas this array is formatted only with it's first 3 elements, followed by {@code ...}:
   * <pre><code class='java'> String[] greatBooks = array("A Game of Thrones", "The Lord of the Rings", "Assassin's Apprentice", "Guards! Guards!");
   *
   * // formatted as:
   *
   * ["A Game of Thrones", "The Lord of the Rings", "Assassin's Apprentice", ...]</code></pre>
   *
   * @param maxElementsForPrinting the maximum elements that would be printed from one iterable/array/map
   * @since 2.6.0 / 3.6.0
   */
  public static void setMaxElementsForPrinting(int maxElementsForPrinting) {
    StandardRepresentation.setMaxElementsForPrinting(maxElementsForPrinting);
  }

  // ------------------------------------------------------------------------------------------------------
  // properties methods : not assertions but here to have a single entry point to all AssertJ features.
  // ------------------------------------------------------------------------------------------------------

  /**
   * Only delegate to {@link Properties#extractProperty(String)} so that Assertions offers a full feature entry point
   * to
   * all AssertJ features (but you can use {@link Properties} if you prefer).
   * <p>
   * Typical usage is to chain <code>extractProperty</code> with <code>from</code> method, see examples below :
   * <p>
   * <pre><code class='java'> // extract simple property values having a java standard type (here String)
   * assertThat(extractProperty(&quot;name&quot;, String.class).from(fellowshipOfTheRing))
   *           .contains(&quot;Boromir&quot;, &quot;Gandalf&quot;, &quot;Frodo&quot;, &quot;Legolas&quot;)
   *           .doesNotContain(&quot;Sauron&quot;, &quot;Elrond&quot;);
   *
   * // extracting property works also with user's types (here Race)
   * assertThat(extractProperty(&quot;race&quot;, String.class).from(fellowshipOfTheRing))
   *           .contains(HOBBIT, ELF).doesNotContain(ORC);
   *
   * // extract nested property on Race
   * assertThat(extractProperty(&quot;race.name&quot;, String.class).from(fellowshipOfTheRing))
   *           .contains(&quot;Hobbit&quot;, &quot;Elf&quot;)
   *           .doesNotContain(&quot;Orc&quot;);</code></pre>
   */
  public static <T> Properties<T> extractProperty(String propertyName, Class<T> propertyType) {
    return Properties.extractProperty(propertyName, propertyType);
  }

  /**
   * Only delegate to {@link Properties#extractProperty(String)} so that Assertions offers a full feature entry point
   * to
   * all AssertJ features (but you can use {@link Properties} if you prefer).
   * <p>
   * Typical usage is to chain <code>extractProperty</code> with <code>from</code> method, see examples below :
   * <p>
   * <pre><code class='java'> // extract simple property values, as no type has been defined the extracted property will be considered as Object
   * // to define the real property type (here String) use extractProperty(&quot;name&quot;, String.class) instead.
   * assertThat(extractProperty(&quot;name&quot;).from(fellowshipOfTheRing))
   *           .contains(&quot;Boromir&quot;, &quot;Gandalf&quot;, &quot;Frodo&quot;, &quot;Legolas&quot;)
   *           .doesNotContain(&quot;Sauron&quot;, &quot;Elrond&quot;);
   *
   * // extracting property works also with user's types (here Race), even though it will be considered as Object
   * // to define the real property type (here String) use extractProperty(&quot;name&quot;, Race.class) instead.
   * assertThat(extractProperty(&quot;race&quot;).from(fellowshipOfTheRing)).contains(HOBBIT, ELF).doesNotContain(ORC);
   *
   * // extract nested property on Race
   * assertThat(extractProperty(&quot;race.name&quot;).from(fellowshipOfTheRing)).contains(&quot;Hobbit&quot;, &quot;Elf&quot;).doesNotContain(&quot;Orc&quot;); </code></pre>
   */
  public static Properties<Object> extractProperty(String propertyName) {
    return Properties.extractProperty(propertyName);
  }

  /**
   * Utility method to build nicely a {@link Tuple} when working with {@link IterableAssert#extracting(String...)} or
   * {@link ObjectArrayAssert#extracting(String...)}
   *
   * @param values the values stored in the {@link Tuple}
   * @return the built {@link Tuple}
   */
  public static Tuple tuple(Object... values) {
    return Tuple.tuple(values);
  }

  /**
   * Globally sets whether
   * <code>{@link org.assertj.core.api.AbstractIterableAssert#extracting(String) IterableAssert#extracting(String)}</code>
   * and
   * <code>{@link org.assertj.core.api.AbstractObjectArrayAssert#extracting(String) ObjectArrayAssert#extracting(String)}</code>
   * should be allowed to extract private fields, if not and they try it fails with exception.
   *
   * @param allowExtractingPrivateFields allow private fields extraction. Default {@code true}.
   */
  public static void setAllowExtractingPrivateFields(boolean allowExtractingPrivateFields) {
    FieldSupport.extraction().setAllowUsingPrivateFields(allowExtractingPrivateFields);
  }

  /**
   * Globally sets whether the use of private fields is allowed for comparison.
   * The following (incomplete) list of methods will be impacted by this change :
   * <ul>
   * <li>
   * <code><code>{@link org.assertj.core.api.AbstractIterableAssert#usingElementComparatorOnFields(java.lang.String...)}</code>
   * </li>
   * <li><code>{@link org.assertj.core.api.AbstractObjectAssert#isEqualToComparingFieldByField(Object)}</code></li>
   * </ul>
   *
   * If the value is <code>false</code> and these methods try to compare private fields, it will fail with an exception.
   *
   * @param allowComparingPrivateFields allow private fields comparison. Default {@code true}.
   */
  public static void setAllowComparingPrivateFields(boolean allowComparingPrivateFields) {
    FieldSupport.comparison().setAllowUsingPrivateFields(allowComparingPrivateFields);
  }

  // ------------------------------------------------------------------------------------------------------
  // Data utility methods : not assertions but here to have a single entry point to all AssertJ features.
  // ------------------------------------------------------------------------------------------------------

  /**
   * Only delegate to {@link MapEntry#entry(Object, Object)} so that Assertions offers a full feature entry point to
   * all
   * AssertJ features (but you can use {@link MapEntry} if you prefer).
   * <p>
   * Typical usage is to call <code>entry</code> in MapAssert <code>contains</code> assertion, see examples below :
   * <p>
   *
   * <pre><code class='java'> Map<Ring, TolkienCharacter> ringBearers = ... // init omitted
   *
   * assertThat(ringBearers).contains(entry(oneRing, frodo), entry(nenya, galadriel));</code></pre>
   */
  public static <K, V> MapEntry<K, V> entry(K key, V value) {
    return MapEntry.entry(key, value);
  }

  /**
   * Only delegate to {@link Index#atIndex(int)} so that Assertions offers a full feature entry point to all AssertJ
   * features (but you can use {@link Index} if you prefer).
   * <p>
   * Typical usage :
   *
   * <pre><code class='java'> List&lt;Ring&gt; elvesRings = newArrayList(vilya, nenya, narya);
   * assertThat(elvesRings).contains(vilya, atIndex(0)).contains(nenya, atIndex(1)).contains(narya, atIndex(2));</code></pre>
   */
  public static Index atIndex(int index) {
    return Index.atIndex(index);
  }

  /**
   * Assertions entry point for double {@link Offset}.
   * <p>
   * Typical usage :
   *
   * <pre><code class='java'> assertThat(8.1).isEqualTo(8.0, offset(0.1));</code></pre>
   */
  public static Offset<Double> offset(Double value) {
    return Offset.offset(value);
  }

  /**
   * Assertions entry point for float {@link Offset}.
   * <p>
   * Typical usage :
   *
   * <pre><code class='java'> assertThat(8.2f).isCloseTo(8.0f, offset(0.2f));</code></pre>
   */
  public static Offset<Float> offset(Float value) {
    return Offset.offset(value);
  }

  /**
   * Alias for {@link #offset(Double)} to use with isCloseTo assertions.
   * <p>
   * Typical usage :
   *
   * <pre><code class='java'> assertThat(8.1).isCloseTo(8.0, within(0.1));</code></pre>
   */
  public static Offset<Double> within(Double value) {
    return Offset.offset(value);
  }

  /**
   * Alias for {@link #offset(Double)} to use with real number assertions.
   * <p>
   * Typical usage :
   * <pre><code class='java'> assertThat(8.1).isEqualTo(8.0, withPrecision(0.1));</code></pre>
   */
  public static Offset<Double> withPrecision(Double value) {
    return Offset.offset(value);
  }

  /**
   * Alias for {@link #offset(Float)} to use with isCloseTo assertions.
   * <p>
   * Typical usage :
   *
   * <pre><code class='java'> assertThat(8.2f).isCloseTo(8.0f, within(0.2f));</code></pre>
   */
  public static Offset<Float> within(Float value) {
    return Offset.offset(value);
  }

  /**
   * Alias for {@link #offset(Float)} to use with real number assertions.
   * <p>
   * Typical usage :
   * <pre><code class='java'> assertThat(8.2f).isEqualTo(8.0f, withPrecision(0.2f));</code></pre>
   */
  public static Offset<Float> withPrecision(Float value) {
    return Offset.offset(value);
  }

  /**
   * Assertions entry point for BigDecimal {@link Offset} to use with isCloseTo assertions.
   * <p>
   * Typical usage :
   *
   * <pre><code class='java'> assertThat(BigDecimal.TEN).isCloseTo(new BigDecimal("10.5"), within(BigDecimal.ONE));</code></pre>
   */
  public static Offset<BigDecimal> within(BigDecimal value) {
    return Offset.offset(value);
  }

  /**
   * Assertions entry point for Byte {@link Offset} to use with isCloseTo assertions.
   * <p>
   * Typical usage :
   *
   * <pre><code class='java'> assertThat((byte)10).isCloseTo((byte)11, within((byte)1));</code></pre>
   */
  public static Offset<Byte> within(Byte value) {
    return Offset.offset(value);
  }

  /**
   * Assertions entry point for Integer {@link Offset} to use with isCloseTo assertions.
   * <p>
   * Typical usage :
   *
   * <pre><code class='java'> assertThat(10).isCloseTo(11, within(1));</code></pre>
   */
  public static Offset<Integer> within(Integer value) {
    return Offset.offset(value);
  }

  /**
   * Assertions entry point for Short {@link Offset} to use with isCloseTo assertions.
   * <p>
   * Typical usage :
   *
   * <pre><code class='java'> assertThat(10).isCloseTo(11, within(1));</code></pre>
   */
  public static Offset<Short> within(Short value) {
    return Offset.offset(value);
  }

  /**
   * Assertions entry point for Long {@link Offset} to use with isCloseTo assertions.
   * <p>
   * Typical usage :
   *
   * <pre><code class='java'> assertThat(5l).isCloseTo(7l, within(2l));</code></pre>
   */
  public static Offset<Long> within(Long value) {
    return Offset.offset(value);
  }

  /**
   * Assertions entry point for {@link TemporalUnitOffset} with  with less than or equal condition
   * to use with isCloseTo temporal assertions.
   * <p>
   * Typical usage :
   * <pre><code class='java'> LocalTime _07_10 = LocalTime.of(7, 10);
   * LocalTime _07_12 = LocalTime.of(7, 12); 
   * assertThat(_07_10).isCloseTo(_07_12, within(5, ChronoUnit.MINUTES));</code></pre>
   * @since 3.7.0
   */
  public static TemporalUnitOffset within(long value, TemporalUnit unit) {
    return new TemporalUnitWithinOffset(value, unit);
  }

  /**
   * Assertions entry point for Double {@link org.assertj.core.data.Percentage} to use with isCloseTo assertions for
   * percentages.
   * <p>
   * Typical usage :
   *
   * <pre><code class='java'> assertThat(11.0).isCloseTo(10.0, withinPercentage(10.0));</code></pre>
   */
  public static Percentage withinPercentage(Double value) {
    return withPercentage(value);
  }

  /**
   * Assertions entry point for Integer {@link org.assertj.core.data.Percentage} to use with isCloseTo assertions for
   * percentages.
   * <p>
   * Typical usage :
   *
   * <pre><code class='java'> assertThat(11).isCloseTo(10, withinPercentage(10));</code></pre>
   */
  public static Percentage withinPercentage(Integer value) {
    return withPercentage(value);
  }

  /**
   * Assertions entry point for Long {@link org.assertj.core.data.Percentage} to use with isCloseTo assertions for
   * percentages.
   * <p>
   * Typical usage :
   *
   * <pre><code class='java'> assertThat(11L).isCloseTo(10L, withinPercentage(10L));</code></pre>
   */
  public static Percentage withinPercentage(Long value) {
    return withPercentage(value);
  }

  /**
   * Alias for {@link #offset(Double)} to use with isCloseTo assertions.
   * <p>
   * Typical usage :
   * <pre><code class='java'> assertThat(8.1).isCloseTo(8.0, byLessThan(0.1));</code></pre>
   */
  public static Offset<Double> byLessThan(Double value) {
    return Offset.offset(value);
  }

  /**
   * Alias for {@link #offset(Float)} to use with isCloseTo assertions.
   * <p>
   * Typical usage :
   * <pre><code class='java'> assertThat(8.2f).isCloseTo(8.0f, byLessThan(0.2f));</code></pre>
   */
  public static Offset<Float> byLessThan(Float value) {
    return Offset.offset(value);
  }

  /**
   * Assertions entry point for BigDecimal {@link Offset} to use with isCloseTo assertions.
   * <p>
   * Typical usage :
   * <pre><code class='java'> assertThat(BigDecimal.TEN).isCloseTo(new BigDecimal("10.5"), byLessThan(BigDecimal.ONE));</code></pre>
   */
  public static Offset<BigDecimal> byLessThan(BigDecimal value) {
    return Offset.offset(value);
  }

  /**
   * Assertions entry point for Byte {@link Offset} to use with isCloseTo assertions.
   * <p>
   * Typical usage :
   * <pre><code class='java'> assertThat((byte)10).isCloseTo((byte)11, byLessThan((byte)1));</code></pre>
   */
  public static Offset<Byte> byLessThan(Byte value) {
    return Offset.offset(value);
  }

  /**
   * Assertions entry point for Integer {@link Offset} to use with isCloseTo assertions.
   * <p>
   * Typical usage :
   * <pre><code class='java'> assertThat(10).isCloseTo(11, byLessThan(1));</code></pre>
   */
  public static Offset<Integer> byLessThan(Integer value) {
    return Offset.offset(value);
  }

  /**
   * Assertions entry point for Short {@link Offset} to use with isCloseTo assertions.
   * <p>
   * Typical usage :
   * <pre><code class='java'> assertThat(10).isCloseTo(11, byLessThan(1));</code></pre>
   */
  public static Offset<Short> byLessThan(Short value) {
    return Offset.offset(value);
  }

  /**
   * Assertions entry point for Long {@link Offset} to use with isCloseTo assertions.
   * <p>
   * Typical usage :
   * <pre><code class='java'> assertThat(5l).isCloseTo(7l, byLessThan(2l));</code></pre>
   */
  public static Offset<Long> byLessThan(Long value) {
    return Offset.offset(value);
  }

  /**
   * Assertions entry point for {@link TemporalUnitOffset} with strict less than condition
   * to use with {@code isCloseTo} temporal assertions.
   * <p>
   * Typical usage :
   * <pre><code class='java'> LocalTime _07_10 = LocalTime.of(7, 10);
   * LocalTime _07_12 = LocalTime.of(7, 12); 
   * assertThat(_07_10).isCloseTo(_07_12, byLessThan(5, ChronoUnit.MINUTES));</code></pre>
   * @since 3.7.0
   */
  public static TemporalUnitOffset byLessThan(long value, TemporalUnit unit) {
    return new TemporalUnitLessThanOffset(value, unit);
  }

  // ------------------------------------------------------------------------------------------------------
  // Condition methods : not assertions but here to have a single entry point to all AssertJ features.
  // ------------------------------------------------------------------------------------------------------

  /**
   * Creates a new <code>{@link AllOf}</code>
   *
   * @param <T> the type of object the given condition accept.
   * @param conditions the conditions to evaluate.
   * @return the created {@code AnyOf}.
   * @throws NullPointerException if the given array is {@code null}.
   * @throws NullPointerException if any of the elements in the given array is {@code null}.
   */
  @SafeVarargs
  public static <T> Condition<T> allOf(Condition<? super T>... conditions) {
    return AllOf.allOf(conditions);
  }

  /**
   * Creates a new <code>{@link AllOf}</code>
   *
   * @param <T> the type of object the given condition accept.
   * @param conditions the conditions to evaluate.
   * @return the created {@code AnyOf}.
   * @throws NullPointerException if the given iterable is {@code null}.
   * @throws NullPointerException if any of the elements in the given iterable is {@code null}.
   */
  public static <T> Condition<T> allOf(Iterable<? extends Condition<? super T>> conditions) {
    return AllOf.allOf(conditions);
  }

  /**
   * Only delegate to {@link AnyOf#anyOf(Condition...)} so that Assertions offers a full feature entry point to all
   * AssertJ features (but you can use {@link AnyOf} if you prefer).
   * <p>
   * Typical usage (<code>jedi</code> and <code>sith</code> are {@link Condition}) :
   * <p>
   *
   * <pre><code class='java'> assertThat(&quot;Vader&quot;).is(anyOf(jedi, sith));</code></pre>
   */
  @SafeVarargs
  public static <T> Condition<T> anyOf(Condition<? super T>... conditions) {
    return AnyOf.anyOf(conditions);
  }

  /**
   * Creates a new <code>{@link AnyOf}</code>
   *
   * @param <T> the type of object the given condition accept.
   * @param conditions the conditions to evaluate.
   * @return the created {@code AnyOf}.
   * @throws NullPointerException if the given iterable is {@code null}.
   * @throws NullPointerException if any of the elements in the given iterable is {@code null}.
   */
  public static <T> Condition<T> anyOf(Iterable<? extends Condition<? super T>> conditions) {
    return AnyOf.anyOf(conditions);
  }

  /**
   * Creates a new </code>{@link DoesNotHave}</code>.
   *
   * @param condition the condition to inverse.
   * @return The Not condition created.
   */
  public static <T> DoesNotHave<T> doesNotHave(Condition<? super T> condition) {
    return DoesNotHave.doesNotHave(condition);
  }

  /**
   * Creates a new </code>{@link Not}</code>.
   *
   * @param condition the condition to inverse.
   * @return The Not condition created.
   */
  public static <T> Not<T> not(Condition<? super T> condition) {
    return Not.not(condition);
  }

  // --------------------------------------------------------------------------------------------------
  // Filter methods : not assertions but here to have a single entry point to all AssertJ features.
  // --------------------------------------------------------------------------------------------------

  /**
   * Only delegate to {@link Filters#filter(Object[])} so that Assertions offers a full feature entry point to all
   * AssertJ features (but you can use {@link Filters} if you prefer).
   * <p>
   * Note that the given array is not modified, the filters are performed on an {@link Iterable} copy of the array.
   * <p>
   * Typical usage with {@link Condition} :
   * <p>
   *
   * <pre><code class='java'> assertThat(filter(players).being(potentialMVP).get()).containsOnly(james, rose);</code></pre>
   * <p>
   * and with filter language based on java bean property :
   * <p>
   *
   * <pre><code class='java'> assertThat(filter(players).with(&quot;pointsPerGame&quot;).greaterThan(20).and(&quot;assistsPerGame&quot;).greaterThan(7).get())
   *           .containsOnly(james, rose);</code></pre>
   */
  public static <E> Filters<E> filter(E[] array) {
    return Filters.filter(array);
  }

  /**
   * Only delegate to {@link Filters#filter(Object[])} so that Assertions offers a full feature entry point to all
   * AssertJ features (but you can use {@link Filters} if you prefer).
   * <p>
   * Note that the given {@link Iterable} is not modified, the filters are performed on a copy.
   * <p>
   * Typical usage with {@link Condition} :
   * <p>
   *
   * <pre><code class='java'> assertThat(filter(players).being(potentialMVP).get()).containsOnly(james, rose);</code></pre>
   * <p>
   * and with filter language based on java bean property :
   * <p>
   *
   * <pre><code class='java'> assertThat(filter(players).with(&quot;pointsPerGame&quot;).greaterThan(20).and(&quot;assistsPerGame&quot;).greaterThan(7).get())
   *            .containsOnly(james, rose);</code></pre>
   */
  public static <E> Filters<E> filter(Iterable<E> iterableToFilter) {
    return Filters.filter(iterableToFilter);
  }

  /**
   * Create a {@link FilterOperator} to use in {@link AbstractIterableAssert#filteredOn(String, FilterOperator)
   * filteredOn(String, FilterOperation)} to express a filter keeping all Iterable elements whose property/field
   * value matches one of the given values.
   * <p>
   * As often, an example helps:
   *
   * <pre><code class='java'> Employee yoda   = new Employee(1L, new Name("Yoda"), 800);
   * Employee obiwan = new Employee(2L, new Name("Obiwan"), 800);
   * Employee luke   = new Employee(3L, new Name("Luke", "Skywalker"), 26);
   * Employee noname = new Employee(4L, null, 50);
   *
   * List&lt;Employee&gt; employees = newArrayList(yoda, luke, obiwan, noname);
   *
   * assertThat(employees).filteredOn("age", in(800, 26))
   *                      .containsOnly(yoda, obiwan, luke);</code></pre>
   *
   * @param values values to match (one match is sufficient)
   * @return the created "in" filter
   */
  public static InFilter in(Object... values) {
    return InFilter.in(values);
  }

  /**
   * Create a {@link FilterOperator} to use in {@link AbstractIterableAssert#filteredOn(String, FilterOperator)
   * filteredOn(String, FilterOperation)} to express a filter keeping all Iterable elements whose property/field
   * value matches does not match any of the given values.
   * <p>
   * As often, an example helps:
   *
   * <pre><code class='java'> Employee yoda   = new Employee(1L, new Name("Yoda"), 800);
   * Employee obiwan = new Employee(2L, new Name("Obiwan"), 800);
   * Employee luke   = new Employee(3L, new Name("Luke", "Skywalker"), 26);
   * Employee noname = new Employee(4L, null, 50);
   *
   * List&lt;Employee&gt; employees = newArrayList(yoda, luke, obiwan, noname);
   *
   * assertThat(employees).filteredOn("age", notIn(800, 50))
   *                      .containsOnly(luke);</code></pre>
   *
   * @param valuesNotToMatch values not to match (none of the values must match)
   * @return the created "not in" filter
   */
  public static NotInFilter notIn(Object... valuesNotToMatch) {
    return NotInFilter.notIn(valuesNotToMatch);
  }

  /**
   * Create a {@link FilterOperator} to use in {@link AbstractIterableAssert#filteredOn(String, FilterOperator)
   * filteredOn(String, FilterOperation)} to express a filter keeping all Iterable elements whose property/field
   * value matches does not match the given value.
   * <p>
   * As often, an example helps:
   *
   * <pre><code class='java'> Employee yoda   = new Employee(1L, new Name("Yoda"), 800);
   * Employee obiwan = new Employee(2L, new Name("Obiwan"), 800);
   * Employee luke   = new Employee(3L, new Name("Luke", "Skywalker"), 26);
   * Employee noname = new Employee(4L, null, 50);
   *
   * List&lt;Employee&gt; employees = newArrayList(yoda, luke, obiwan, noname);
   *
   * assertThat(employees).filteredOn("age", not(800))
   *                      .containsOnly(luke, noname);</code></pre>
   *
   * @param valueNotToMatch the value not to match
   * @return the created "not" filter
   */
  public static NotFilter not(Object valueNotToMatch) {
    return NotFilter.not(valueNotToMatch);
  }

  // --------------------------------------------------------------------------------------------------
  // File methods : not assertions but here to have a single entry point to all AssertJ features.
  // --------------------------------------------------------------------------------------------------

  /**
   * Loads the text content of a file, so that it can be passed to {@link #assertThat(String)}.
   * <p>
   * Note that this will load the entire file in memory; for larger files, there might be a more efficient alternative
   * with {@link #assertThat(File)}.
   * </p>
   *
   * @param file the file.
   * @param charset the character set to use.
   * @return the content of the file.
   * @throws NullPointerException if the given charset is {@code null}.
   * @throws RuntimeIOException if an I/O exception occurs.
   */
  public static String contentOf(File file, Charset charset) {
    return Files.contentOf(file, charset);
  }

  /**
   * Loads the text content of a file, so that it can be passed to {@link #assertThat(String)}.
   * <p>
   * Note that this will load the entire file in memory; for larger files, there might be a more efficient alternative
   * with {@link #assertThat(File)}.
   * </p>
   *
   * @param file the file.
   * @param charsetName the name of the character set to use.
   * @return the content of the file.
   * @throws IllegalArgumentException if the given character set is not supported on this platform.
   * @throws RuntimeIOException if an I/O exception occurs.
   */
  public static String contentOf(File file, String charsetName) {
    return Files.contentOf(file, charsetName);
  }

  /**
   * Loads the text content of a file with the default character set, so that it can be passed to
   * {@link #assertThat(String)}.
   * <p>
   * Note that this will load the entire file in memory; for larger files, there might be a more efficient alternative
   * with {@link #assertThat(File)}.
   * </p>
   *
   * @param file the file.
   * @return the content of the file.
   * @throws RuntimeIOException if an I/O exception occurs.
   */
  public static String contentOf(File file) {
    return Files.contentOf(file, Charset.defaultCharset());
  }

  /**
   * Loads the text content of a file into a list of strings with the default charset, each string corresponding to a
   * line.
   * The line endings are either \n, \r or \r\n.
   *
   * @param file the file.
   * @return the content of the file.
   * @throws NullPointerException if the given charset is {@code null}.
   * @throws RuntimeIOException if an I/O exception occurs.
   */
  public static List<String> linesOf(File file) {
    return Files.linesOf(file, Charset.defaultCharset());
  }

  /**
   * Loads the text content of a file into a list of strings, each string corresponding to a line.
   * The line endings are either \n, \r or \r\n.
   *
   * @param file the file.
   * @param charset the character set to use.
   * @return the content of the file.
   * @throws NullPointerException if the given charset is {@code null}.
   * @throws RuntimeIOException if an I/O exception occurs.
   */
  public static List<String> linesOf(File file, Charset charset) {
    return Files.linesOf(file, charset);
  }

  /**
   * Loads the text content of a file into a list of strings, each string corresponding to a line. The line endings are
   * either \n, \r or \r\n.
   *
   * @param file the file.
   * @param charsetName the name of the character set to use.
   * @return the content of the file.
   * @throws NullPointerException if the given charset is {@code null}.
   * @throws RuntimeIOException if an I/O exception occurs.
   */
  public static List<String> linesOf(File file, String charsetName) {
    return Files.linesOf(file, charsetName);
  }

  // --------------------------------------------------------------------------------------------------
  // URL/Resource methods : not assertions but here to have a single entry point to all AssertJ features.
  // --------------------------------------------------------------------------------------------------

  /**
   * Loads the text content of a URL, so that it can be passed to {@link #assertThat(String)}.
   * <p>
   * Note that this will load the entire contents in memory.
   * </p>
   *
   * @param url the URL.
   * @param charset the character set to use.
   * @return the content of the URL.
   * @throws NullPointerException if the given charset is {@code null}.
   * @throws RuntimeIOException if an I/O exception occurs.
   */
  public static String contentOf(URL url, Charset charset) {
    return URLs.contentOf(url, charset);
  }

  /**
   * Loads the text content of a URL, so that it can be passed to {@link #assertThat(String)}.
   * <p>
   * Note that this will load the entire contents in memory.
   * </p>
   *
   * @param url the URL.
   * @param charsetName the name of the character set to use.
   * @return the content of the URL.
   * @throws IllegalArgumentException if the given character set is not supported on this platform.
   * @throws RuntimeIOException if an I/O exception occurs.
   */
  public static String contentOf(URL url, String charsetName) {
    return URLs.contentOf(url, charsetName);
  }

  /**
   * Loads the text content of a URL with the default character set, so that it can be passed to
   * {@link #assertThat(String)}.
   * <p>
   * Note that this will load the entire file in memory; for larger files.
   * </p>
   *
   * @param url the URL.
   * @return the content of the file.
   * @throws RuntimeIOException if an I/O exception occurs.
   */
  public static String contentOf(URL url) {
    return URLs.contentOf(url, Charset.defaultCharset());
  }

  /**
   * Loads the text content of a URL into a list of strings with the default charset, each string corresponding to a
   * line.
   * The line endings are either \n, \r or \r\n.
   *
   * @param url the URL.
   * @return the content of the file.
   * @throws NullPointerException if the given charset is {@code null}.
   * @throws RuntimeIOException if an I/O exception occurs.
   */
  public static List<String> linesOf(URL url) {
    return URLs.linesOf(url, Charset.defaultCharset());
  }

  /**
   * Loads the text content of a URL into a list of strings, each string corresponding to a line.
   * The line endings are either \n, \r or \r\n.
   *
   * @param url the URL.
   * @param charset the character set to use.
   * @return the content of the file.
   * @throws NullPointerException if the given charset is {@code null}.
   * @throws RuntimeIOException if an I/O exception occurs.
   */
  public static List<String> linesOf(URL url, Charset charset) {
    return URLs.linesOf(url, charset);
  }

  /**
   * Loads the text content of a URL into a list of strings, each string corresponding to a line. The line endings are
   * either \n, \r or \r\n.
   *
   * @param url the URL.
   * @param charsetName the name of the character set to use.
   * @return the content of the file.
   * @throws NullPointerException if the given charset is {@code null}.
   * @throws RuntimeIOException if an I/O exception occurs.
   */
  public static List<String> linesOf(URL url, String charsetName) {
    return URLs.linesOf(url, charsetName);
  }

  // --------------------------------------------------------------------------------------------------
  // Date formatting methods : not assertions but here to have a single entry point to all AssertJ features.
  // --------------------------------------------------------------------------------------------------

  /**
   * Instead of using default strict date/time parsing, it is possible to use lenient parsing mode for default date
   * formats parser to interpret inputs that do not precisely match supported date formats (lenient parsing).
   * <p>
   * With strict parsing, inputs must match exactly date/time format.
   *
   * <p>
   * Example:
   * </p>
   *
   * <pre><code class='java'> final Date date = Dates.parse("2001-02-03");
   * final Date dateTime = parseDatetime("2001-02-03T04:05:06");
   * final Date dateTimeWithMs = parseDatetimeWithMs("2001-02-03T04:05:06.700");
   *
   * Assertions.setLenientDateParsing(true);
   *
   * // assertions will pass
   * assertThat(date).isEqualTo("2001-01-34");
   * assertThat(date).isEqualTo("2001-02-02T24:00:00");
   * assertThat(date).isEqualTo("2001-02-04T-24:00:00.000");
   * assertThat(dateTime).isEqualTo("2001-02-03T04:05:05.1000");
   * assertThat(dateTime).isEqualTo("2001-02-03T04:04:66");
   * assertThat(dateTimeWithMs).isEqualTo("2001-02-03T04:05:07.-300");
   *
   * // assertions will fail
   * assertThat(date).hasSameTimeAs("2001-02-04"); // different date
   * assertThat(dateTime).hasSameTimeAs("2001-02-03 04:05:06"); // leniency does not help here</code></pre>
   *
   * To revert to default strict date parsing, call {@code setLenientDateParsing(false)}.
   *
   * @param value whether lenient parsing mode should be enabled or not
   */
  public static void setLenientDateParsing(boolean value) {
    AbstractDateAssert.setLenientDateParsing(value);
  }

  /**
   * Add the given date format to the ones used to parse date String in String based Date assertions like
   * {@link org.assertj.core.api.AbstractDateAssert#isEqualTo(String)}.
   * <p>
   * User date formats are used before default ones in the order they have been registered (first registered, first
   * used).
   * <p>
   * AssertJ is gonna use any date formats registered with one of these methods :
   * <ul>
   * <li>{@link org.assertj.core.api.AbstractDateAssert#withDateFormat(String)}</li>
   * <li>{@link org.assertj.core.api.AbstractDateAssert#withDateFormat(java.text.DateFormat)}</li>
   * <li>{@link #registerCustomDateFormat(java.text.DateFormat)}</li>
   * <li>{@link #registerCustomDateFormat(String)}</li>
   * </ul>
   * <p>
   * Beware that AssertJ will use the newly registered format for <b>all remaining Date assertions in the test suite</b>
   * <p>
   * To revert to default formats only, call {@link #useDefaultDateFormatsOnly()} or
   * {@link org.assertj.core.api.AbstractDateAssert#withDefaultDateFormatsOnly()}.
   * <p>
   * Code examples:
   *
   * <pre><code class='java'> Date date = ... // set to 2003 April the 26th
   * assertThat(date).isEqualTo("2003-04-26");
   *
   * try {
   *   // date with a custom format : failure since the default formats don't match.
   *   assertThat(date).isEqualTo("2003/04/26");
   * } catch (AssertionError e) {
   *   assertThat(e).hasMessage("Failed to parse 2003/04/26 with any of these date formats: " +
   *                            "[yyyy-MM-dd'T'HH:mm:ss.SSS, yyyy-MM-dd'T'HH:mm:ss, yyyy-MM-dd]");
   * }
   *
   * // registering a custom date format to make the assertion pass
   * registerCustomDateFormat(new SimpleDateFormat("yyyy/MM/dd")); // registerCustomDateFormat("yyyy/MM/dd") would work to.
   * assertThat(date).isEqualTo("2003/04/26");
   *
   * // the default formats are still available and should work
   * assertThat(date).isEqualTo("2003-04-26");</code></pre>
   *
   * @param userCustomDateFormat the new Date format used for String based Date assertions.
   */
  public static void registerCustomDateFormat(DateFormat userCustomDateFormat) {
    AbstractDateAssert.registerCustomDateFormat(userCustomDateFormat);
  }

  /**
   * Add the given date format to the ones used to parse date String in String based Date assertions like
   * {@link org.assertj.core.api.AbstractDateAssert#isEqualTo(String)}.
   * <p>
   * User date formats are used before default ones in the order they have been registered (first registered, first
   * used).
   * <p>
   * AssertJ is gonna use any date formats registered with one of these methods :
   * <ul>
   * <li>{@link org.assertj.core.api.AbstractDateAssert#withDateFormat(String)}</li>
   * <li>{@link org.assertj.core.api.AbstractDateAssert#withDateFormat(java.text.DateFormat)}</li>
   * <li>{@link #registerCustomDateFormat(java.text.DateFormat)}</li>
   * <li>{@link #registerCustomDateFormat(String)}</li>
   * </ul>
   * <p>
   * Beware that AssertJ will use the newly registered format for <b>all remaining Date assertions in the test suite</b>.
   * <p>
   * To revert to default formats only, call {@link #useDefaultDateFormatsOnly()} or
   * {@link org.assertj.core.api.AbstractDateAssert#withDefaultDateFormatsOnly()}.
   * <p>
   * Code examples:
   *
   * <pre><code class='java'> Date date = ... // set to 2003 April the 26th
   * assertThat(date).isEqualTo("2003-04-26");
   *
   * try {
   *   // date with a custom format : failure since the default formats don't match.
   *   assertThat(date).isEqualTo("2003/04/26");
   * } catch (AssertionError e) {
   *   assertThat(e).hasMessage("Failed to parse 2003/04/26 with any of these date formats: " +
   *                            "[yyyy-MM-dd'T'HH:mm:ss.SSS, yyyy-MM-dd'T'HH:mm:ss, yyyy-MM-dd]");
   * }
   *
   * // registering a custom date format to make the assertion pass
   * registerCustomDateFormat("yyyy/MM/dd");
   * assertThat(date).isEqualTo("2003/04/26");
   *
   * // the default formats are still available and should work
   * assertThat(date).isEqualTo("2003-04-26");</code></pre>
   *
   * @param userCustomDateFormatPattern the new Date format pattern used for String based Date assertions.
   */
  public static void registerCustomDateFormat(String userCustomDateFormatPattern) {
    AbstractDateAssert.registerCustomDateFormat(userCustomDateFormatPattern);
  }

  /**
   * Remove all registered custom date formats => use only the defaults date formats to parse string as date.
   * <p>
   * Beware that the default formats are expressed in the current local timezone.
   * <p>
   * Defaults date format are:
   * <ul>
   * <li><code>yyyy-MM-dd'T'HH:mm:ss.SSS</code></li>
   * <li><code>yyyy-MM-dd HH:mm:ss.SSS</code> (for {@link Timestamp} String representation support)</li>
   * <li><code>yyyy-MM-dd'T'HH:mm:ss</code></li>
   * <li><code>yyyy-MM-dd</code></li>
   * </ul>
   * <p>
   * Example of valid string date representations:
   * <ul>
   * <li><code>2003-04-26T03:01:02.999</code></li>
   * <li><code>2003-04-26 03:01:02.999</code></li>
   * <li><code>2003-04-26T13:01:02</code></li>
   * <li><code>2003-04-26</code></li>
   * </ul>
   */
  public static void useDefaultDateFormatsOnly() {
    AbstractDateAssert.useDefaultDateFormatsOnly();
  }

  /**
   * Delegates the creation of the {@link Assert} to the {@link AssertProvider#assertThat()} of the given component.
   *
   * <p>
   * Read the comments on {@link AssertProvider} for an example of its usage.
   * </p>
   *
   * @param component
   *          the component that creates its own assert
   * @return the associated {@link Assert} of the given component
   */
  public static <T> T assertThat(final AssertProvider<T> component) {
    return AssertionsForInterfaceTypes.assertThat(component);
  }

  /**
   * Creates a new instance of <code>{@link CharSequenceAssert}</code>.
   *
   * @param actual the actual value.
   * @return the created assertion object.
   */
  @CheckReturnValue
  public static AbstractCharSequenceAssert<?, ? extends CharSequence> assertThat(CharSequence actual) {
    return AssertionsForInterfaceTypes.assertThat(actual);
  }

  /**
   * Creates a new instance of <code>{@link IterableAssert}</code>.
   *
   * @param actual the actual value.
   * @return the created assertion object.
   */
  @CheckReturnValue
  public static <ELEMENT> IterableAssert<ELEMENT> assertThat(Iterable<? extends ELEMENT> actual) {
    return new IterableAssert<>(actual);
  }

  /**
   * Creates a new instance of <code>{@link IterableAssert}</code>.
   * <p>
   * <b>Be aware that calls to most methods on returned IterableAssert will consume Iterator so it won't be possible to
   * iterate over it again.</b> Calling multiple methods on returned IterableAssert is safe as Iterator's elements are
   * cached by IterableAssert first time Iterator is consumed.
   *
   * @param actual the actual value.
   * @return the created assertion object.
   */
  @CheckReturnValue
  public static <ELEMENT> IterableAssert<ELEMENT> assertThat(Iterator<? extends ELEMENT> actual) {
    return AssertionsForInterfaceTypes.assertThat(actual);
  }

  /**
   * Creates a new instance of <code>{@link ListAssert}</code>.
   *
   * @param actual the actual value.
   * @return the created assertion object.
   */
  @CheckReturnValue
  public static <ELEMENT> ListAssert<ELEMENT> assertThat(List<? extends ELEMENT> actual) {
    return AssertionsForInterfaceTypes.assertThat(actual);
  }

  /**
   * Creates a new instance of <code>{@link ListAssert}</code> from the given {@link Stream}.
   * <p>
   * <b>Be aware that to create the returned {@link ListAssert} the given the {@link Stream} is consumed so it won't be
   * possible to use it again.</b> Calling multiple methods on the returned {@link ListAssert} is safe as it only
   * interacts with the {@link List} built from the {@link Stream}.
   *
   * @param actual the actual {@link Stream} value.
   * @return the created assertion object.
   */
  @CheckReturnValue
  public static <ELEMENT> AbstractListAssert<?, List<? extends ELEMENT>, ELEMENT, ObjectAssert<ELEMENT>> assertThat(Stream<? extends ELEMENT> actual) {
    return AssertionsForInterfaceTypes.assertThat(actual);
  }

  /**
   * Creates a new instance of {@link PathAssert}
   *
   * @param actual the path to test
   * @return the created assertion object
   */
  @CheckReturnValue
  public static AbstractPathAssert<?> assertThat(Path actual) {
    return AssertionsForInterfaceTypes.assertThat(actual);
  }

  /**
   * Creates a new instance of <code>{@link MapAssert}</code>.
   * <p>
   * Returned type is {@link MapAssert} as it overrides method to annotate them with {@link SafeVarargs} avoiding
   * annoying warnings.
   *
   * @param actual the actual value.
   * @return the created assertion object.
   */
  @CheckReturnValue
  public static <K, V> MapAssert<K, V> assertThat(Map<K, V> actual) {
    return AssertionsForInterfaceTypes.assertThat(actual);
  }

  /**
   * Creates a new instance of <code>{@link GenericComparableAssert}</code> with
   * standard comparison semantics.
   *
   * @param actual the actual value.
   * @return the created assertion object.
   */
  @CheckReturnValue
  public static <T extends Comparable<? super T>> AbstractComparableAssert<?, T> assertThat(T actual) {
    return AssertionsForInterfaceTypes.assertThat(actual);
  }

  /**
   * Returns the given assertion. This method improves code readability by surrounding the given assertion with
   * <code>assertThat</code>.
   * <p>
   * Consider for example the following MyButton and MyButtonAssert classes:
   * <pre><code class='java'> public class MyButton extends JButton {
   *
   *   private boolean blinking;
   *
   *   public boolean isBlinking() { return this.blinking; }
   *
   *   public void setBlinking(boolean blink) { this.blinking = blink; }
   *
   * }
   *
   * private static class MyButtonAssert implements AssertDelegateTarget {
   *
   *   private MyButton button;
   *   MyButtonAssert(MyButton button) { this.button = button; }
   *
   *   void isBlinking() {
   *     // standard assertion from core Assertions.assertThat
   *     assertThat(button.isBlinking()).isTrue();
   *   }
   *
   *   void isNotBlinking() {
   *     // standard assertion from core Assertions.assertThat
   *     assertThat(button.isBlinking()).isFalse();
   *   }
   * }</code></pre>
   *
   * As MyButtonAssert implements AssertDelegateTarget, you can use <code>assertThat(buttonAssert).isBlinking();</code>
   * instead of <code>buttonAssert.isBlinking();</code> to have easier to read assertions:
   * <pre><code class='java'> {@literal @}Test
   * public void AssertDelegateTarget_example() {
   *
   *   MyButton button = new MyButton();
   *   MyButtonAssert buttonAssert = new MyButtonAssert(button);
   *
   *   // you can encapsulate MyButtonAssert assertions methods within assertThat
   *   assertThat(buttonAssert).isNotBlinking(); // same as : buttonAssert.isNotBlinking();
   *
   *   button.setBlinking(true);
   *
   *   assertThat(buttonAssert).isBlinking(); // same as : buttonAssert.isBlinking();
   * }</code></pre>
   *
   * @param <T> the generic type of the user-defined assert.
   * @param assertion the assertion to return.
   * @return the given assertion.
   */
  @CheckReturnValue
  public static <T extends AssertDelegateTarget> T assertThat(T assertion) {
    return assertion;
  }

  /**
   * Register a {@link Representation} that will be used in all following assertions.
   * <p>
   * {@link Representation} are used to format types in assertions error messages.
   * <p>
   * Example :
   * <pre><code class='java'> private class Example {}
   *
   * private class CustomRepresentation extends StandardRepresentation {
   *
   *   // override needed to hook specific formatting
   *   {@literal @}Override
   *   public String toStringOf(Object o) {
   *     if (o instanceof Example) return "Example";
   *     // fallback to default formatting.
   *     return super.toStringOf(o);
   *   }
   *
   *   // change String representation
   *   {@literal @}Override
   *   protected String toStringOf(String s) {
   *     return "$" + s + "$";
   *   }
   * }
   *
   * Assertions.useRepresentation(new CustomRepresentation());
   *
   * // this assertion fails ...
   * assertThat(new Example()).isNull();
   * // ... with error :
   * // "expected:<[null]> but was:<[Example]>"
   *
   * // this one fails ...
   * assertThat("foo").startsWith("bar");
   * // ... with error :
   * // Expecting:
   * //   <$foo$>
   * // to start with:
   * //   <$bar$></code></pre>
   *
   * @since 2.5.0 / 3.5.0
   */
  public static void useRepresentation(Representation customRepresentation) {
    AbstractAssert.setCustomRepresentation(customRepresentation);
  }

  /**
   * Assertions error messages uses a {@link Representation} to format the different types involved, using this method
   * you can control the formatting of a given type by providing a specific formatter.
   *
   *
   * <p>
   * Registering a formatter makes it available for all AssertJ {@link Representation}:
   * <ul>
   * <li>{@link StandardRepresentation}</li>
   * <li>{@link UnicodeRepresentation}</li>
   * <li>{@link HexadecimalRepresentation}</li>
   * <li>{@link BinaryRepresentation}</li>
   * </ul>
   * <p>
   * Example :
   * <pre><code class='java'> // without specific formatter
   * assertThat(STANDARD_REPRESENTATION.toStringOf(123L)).isEqualTo("123L");
   *
   * // register a formatter for Long
   * Assertions.registerFormatterForType(Long.class, value -> "$" + value + "$");
   *
   * // now Long will be formatted between in $$ in error message.
   * assertThat(STANDARD_REPRESENTATION.toStringOf(longNumber)).isEqualTo("$123$");
   *
   * // fails with error : expected:<$456$> but was:<$123$>
   * assertThat(123L).isEqualTo(456L);</code></pre>
   *
   * @param type
   * @param formatter
   *
   * @since 3.5.0
   */
  public static <T> void registerFormatterForType(Class<T> type, Function<T, String> formatter) {
    StandardRepresentation.registerFormatterForType(type, formatter);
  }

  /**
   * Fallback to use {@link StandardRepresentation} to revert the effect of calling {@link #useRepresentation(Representation)}.
   *
   * @since 2.5.0 / 3.5.0
   */
  public static void useDefaultRepresentation() {
    StandardRepresentation.removeAllRegisteredFormatters();
    AbstractAssert.setCustomRepresentation(STANDARD_REPRESENTATION);
  }

  /**
   * Creates a new </code>{@link Assertions}</code>.
   */
  protected Assertions() {}

}<|MERGE_RESOLUTION|>--- conflicted
+++ resolved
@@ -1016,33 +1016,12 @@
    * public void testException() {
    *   assertThatThrownBy(() -> { throw new Exception("boom!"); }).isInstanceOf(Exception.class)
    *                                                              .hasMessageContaining("boom");
-<<<<<<< HEAD
    * }</code></pre>
    *
    * If the provided {@link ThrowingCallable} does not raise an exception, an error is immediately raised,
    * in that case the test description provided with {@link AbstractAssert#as(String, Object...) as(String, Object...)} is not honored.
    * To use a test description, use {@link #catchThrowable(ThrowingCallable) catchThrowable} as shown below.
    * <pre><code class='java'> // assertion will fail but "display me" won't appear in the error
-=======
-   *  }</code></pre>
-   * 
-   * <p>
-   * Java 7 example :
-   * <pre><code class='java'> assertThatThrownBy(new ThrowingCallable() {
-   * 
-   *   {@literal @}Override
-   *   public void call() throws Exception {
-   *     throw new Exception("boom!");
-   *   }
-   *   
-   * }).isInstanceOf(Exception.class)
-   *   .hasMessageContaining("boom");</code></pre>
-   * 
-   * If the provided {@link ThrowingCallable} does not raise an exception, an error is immediately raised, 
-   * in that case the test description provided with {@link AbstractAssert#as(String, Object...) as(String, Object...)} is not honored. 
-   * To use a test description, use {@link #catchThrowable(ThrowableAssert.ThrowingCallable)} as shown below.  
-   * <pre><code class='java'> // assertion will fail but "display me" won't appear in the error 
->>>>>>> ee2aa369
    * assertThatThrownBy(() -> { // do nothing }).as("display me").isInstanceOf(Exception.class);
    *
    * // assertion will fail AND "display me" will appear in the error
