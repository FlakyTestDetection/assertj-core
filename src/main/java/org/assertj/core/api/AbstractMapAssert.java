--- conflicted
+++ resolved
@@ -398,12 +398,42 @@
   }
 
   /**
-<<<<<<< HEAD
+
    * Verifies that the actual map contains the value for given {@code key} that satisfy given {@code valueRequirements}.
    * <p>
    * Example:
    * <pre><code class='java'> Map&lt;Ring, TolkienCharacter&gt; ringBearers = new HashMap<>();
-=======
+   * ringBearers.put(nenya, galadriel);
+   * ringBearers.put(narya, gandalf);
+   * ringBearers.put(vilya, elrond);
+   * ringBearers.put(oneRing, frodo);
+   * 
+   * // this assertion will pass
+   * assertThat(ringBearers).hasEntrySatisfying(nenya, character -&gt; {
+   *     assertThat(character.getName()).contains("driel");
+   *     assertThat(character.getRace()).isEqualTo(ELF);
+   * });
+   *
+   * // this assertion will fail
+   * assertThat(ringBearers).hasEntrySatisfying(oneRing, character -&gt; {
+   *     assertThat(character.getRace()).isEqualTo(ELF);
+   * });</code></pre>
+   *
+   * @param key he given key to check.
+   * @param valueRequirements the given requirements for check value.
+   * @return {@code this} assertion object.
+   * @throws NullPointerException if the given values is {@code null}.
+   * @throws AssertionError if the actual map is {@code null}.
+   * @throws AssertionError if the actual map not contains the given {@code key}.
+   * @throws AssertionError if the actual map contains the given key, but value not pass the given {@code valueRequirements}.
+   * @since 3.6.0
+   */
+  public SELF hasEntrySatisfying(K key, Consumer<? super V> valueRequirements) {
+    maps.assertHasEntrySatisfying(info, actual, key, valueRequirements);
+    return myself;
+  }
+
+  /**
    * Verifies that the actual map contains an entry satisfying the given {@code entryCondition}.
    * <p>
    * Example:
@@ -532,36 +562,10 @@
    * <p>
    * Example:
    * <pre><code class='java'> Map&lt;Ring, TolkienCharacter&gt; ringBearers = new HashMap&lt;&gt;();
->>>>>>> 3c100d24
-   * ringBearers.put(nenya, galadriel);
-   * ringBearers.put(narya, gandalf);
-   * ringBearers.put(vilya, elrond);
-   * ringBearers.put(oneRing, frodo);
-<<<<<<< HEAD
-   * 
-   * // this assertion will pass
-   * assertThat(ringBearers).hasEntrySatisfying(nenya, character -&gt; {
-   *     assertThat(character.getName()).contains("driel");
-   *     assertThat(character.getRace()).isEqualTo(ELF);
-   * });
-   *
-   * // this assertion will fail
-   * assertThat(ringBearers).hasEntrySatisfying(oneRing, character -&gt; {
-   *     assertThat(character.getRace()).isEqualTo(ELF);
-   * });</code></pre>
-   *
-   * @param key he given key to check.
-   * @param valueRequirements the given requirements for check value.
-   * @return {@code this} assertion object.
-   * @throws NullPointerException if the given values is {@code null}.
-   * @throws AssertionError if the actual map is {@code null}.
-   * @throws AssertionError if the actual map not contains the given {@code key}.
-   * @throws AssertionError if the actual map contains the given key, but value not pass the given {@code valueRequirements}.
-   * @since 3.6.0
-   */
-  public SELF hasEntrySatisfying(K key, Consumer<? super V> valueRequirements) {
-    maps.assertHasEntrySatisfying(info, actual, key, valueRequirements);
-=======
+   * ringBearers.put(nenya, galadriel);
+   * ringBearers.put(narya, gandalf);
+   * ringBearers.put(vilya, elrond);
+   * ringBearers.put(oneRing, frodo);
    *
    * Condition&lt;TolkienCharacter&gt; isElf = new Condition&lt;TolkienCharacter&gt;("is elf") {
    *     public boolean matches(TolkienCharacter value) {
@@ -592,7 +596,6 @@
    */
   public SELF hasValueSatisfying(Condition<? super V> valueCondition) {
     maps.assertHasValueSatisfying(info, actual, valueCondition);
->>>>>>> 3c100d24
     return myself;
   }
 
