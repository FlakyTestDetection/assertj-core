/**
 * Licensed under the Apache License, Version 2.0 (the "License"); you may not use this file except in compliance with
 * the License. You may obtain a copy of the License at
 *
 * http://www.apache.org/licenses/LICENSE-2.0
 *
 * Unless required by applicable law or agreed to in writing, software distributed under the License is distributed on
 * an "AS IS" BASIS, WITHOUT WARRANTIES OR CONDITIONS OF ANY KIND, either express or implied. See the License for the
 * specific language governing permissions and limitations under the License.
 *
 * Copyright 2012-2013 the original author or authors.
 */
/* Javadoc style sheet */
/*
Overall document style
*/

@import url('resources/fonts/dejavu.css');

body {
    background-color:#ffffff;
    color:#353833;
    font-family:'DejaVu Sans', Arial, Helvetica, sans-serif;
    font-size:14px;
    margin:0;
}
a:link, a:visited {
    text-decoration:none;
    color:#4A6782;
}
a:hover, a:focus {
    text-decoration:none;
    color:#bb7a2a;
}
a:active {
    text-decoration:none;
    color:#4A6782;
}
a[name] {
    color:#353833;
}
a[name]:hover {
    text-decoration:none;
    color:#353833;
}
p {
    margin-bottom:0.3em;
}
pre {
<<<<<<< HEAD
    font-family:'DejaVu Sans Mono', monospace;
    font-size:14px;
    margin-top:2px;
    margin-bottom:2px;
}
p {
    margin-top:10px;
    margin-bottom:4px;
=======
    font-size:1.25em;
    margin-top: 0.5em;
    margin-top: 0.3em;
}
/* Fixes huge font size in <pre>{@code} blocks. */
pre code {
    /* font-size:inherit; */
    font-size: 1.0em;
>>>>>>> 9bdae75f
}

h1 {
    font-size:20px;
}
h2 {
    font-size:18px;
}
h3 {
    font-size:16px;
    font-style:italic;
}
h4 {
    font-size:13px;
}
h5 {
    font-size:12px;
}
h6 {
    font-size:11px;
}
ul {
    list-style-type:disc;
}
code, tt {
<<<<<<< HEAD
    font-family:'DejaVu Sans Mono', monospace;
    font-size:14px;
    padding-top:4px;
    margin-top:2px;
    line-height:1.4em;
}
dt code {
    font-family:'DejaVu Sans Mono', monospace;
    font-size:14px;
    padding-top:4px;
}
table tr td dt code {
    font-family:'DejaVu Sans Mono', monospace;
    font-size:14px;
=======
    font-size:1.15em;
}
dt code {
    font-size:1.15em;
}
table tr td dt code {
    font-size:1.15em;
>>>>>>> 9bdae75f
    vertical-align:top;
    padding-top:4px;
}
sup {
    font-size:8px;
}
/*
Document title and Copyright styles
*/
.clear {
    clear:both;
    height:0px;
    overflow:hidden;
}
.aboutLanguage {
    float:right;
    padding:0px 21px;
    font-size:11px;
    z-index:200;
    margin-top:-9px;
}
.legalCopy {
    margin-left:.5em;
}
.bar a, .bar a:link, .bar a:visited, .bar a:active {
    color:#FFFFFF;
    text-decoration:none;
}
.bar a:hover, .bar a:focus {
    color:#bb7a2a;
}
.tab {
    background-color:#0066FF;
    color:#ffffff;
    padding:8px;
    width:5em;
    font-weight:bold;
}
/*
Navigation bar styles
*/
.bar {
    background-color:#4D7A97;
    color:#FFFFFF;
    padding:.8em .5em .4em .8em;
    height:auto;/*height:1.8em;*/
    font-size:11px;
    margin:0;
}
.topNav {
    background-color:#4D7A97;
    color:#FFFFFF;
    float:left;
    padding:0;
    width:100%;
    clear:right;
    height:2.8em;
    padding-top:10px;
    overflow:hidden;
    font-size:12px; 
}
.bottomNav {
    margin-top:10px;
    background-color:#4D7A97;
    color:#FFFFFF;
    float:left;
    padding:0;
    width:100%;
    clear:right;
    height:2.8em;
    padding-top:10px;
    overflow:hidden;
    font-size:12px;
}
.subNav {
    background-color:#dee3e9;
    float:left;
    width:100%;
    overflow:hidden;
    font-size:12px;
}
.subNav div {
    clear:left;
    float:left;
    padding:0 0 5px 6px;
    text-transform:uppercase;
}
ul.navList, ul.subNavList {
    float:left;
    margin:0 25px 0 0;
    padding:0;
}
ul.navList li{
    list-style:none;
    float:left;
    padding: 5px 6px;
    text-transform:uppercase;
}
ul.subNavList li{
    list-style:none;
    float:left;
}
.topNav a:link, .topNav a:active, .topNav a:visited, .bottomNav a:link, .bottomNav a:active, .bottomNav a:visited {
    color:#FFFFFF;
    text-decoration:none;
    text-transform:uppercase;
}
.topNav a:hover, .bottomNav a:hover {
    text-decoration:none;
    color:#bb7a2a;
    text-transform:uppercase;
}
.navBarCell1Rev {
    background-color:#F8981D;
    color:#253441;
    margin: auto 5px;
}
.skipNav {
    position:absolute;
    top:auto;
    left:-9999px;
    overflow:hidden;
}
/*
Page header and footer styles
*/
.header, .footer {
    clear:both;
    margin:0 20px;
    padding:5px 0 0 0;
}
.indexHeader {
    margin:10px;
    position:relative;
}
.indexHeader span{
    margin-right:15px;
}
.indexHeader h1 {
    font-size:13px;
}
.title {
    color:#2c4557;
    margin:10px 0;
}
.subTitle {
    margin:5px 0 0 0;
}
.header ul {
    margin:0 0 15px 0;
    padding:0;
}
.footer ul {
    margin:20px 0 5px 0;
}
.header ul li, .footer ul li {
    list-style:none;
    font-size:13px;
}
/*
Heading styles
*/
div.details ul.blockList ul.blockList ul.blockList li.blockList h4, div.details ul.blockList ul.blockList ul.blockListLast li.blockList h4 {
    background-color:#dee3e9;
    border:1px solid #d0d9e0;
    margin:0 0 6px -8px;
    padding:7px 5px;
}
ul.blockList ul.blockList ul.blockList li.blockList h3 {
    background-color:#dee3e9;
    border:1px solid #d0d9e0;
    margin:0 0 6px -8px;
    padding:7px 5px;
}
ul.blockList ul.blockList li.blockList h3 {
    padding:0;
    margin:15px 0;
}
ul.blockList li.blockList h2 {
    padding:0px 0 20px 0;
}
/*
Page layout container styles
*/
.contentContainer, .sourceContainer, .classUseContainer, .serializedFormContainer, .constantValuesContainer {
    clear:both;
    padding:10px 20px;
    position:relative;
}
.indexContainer {
    margin:10px;
    position:relative;
    font-size:12px;
}
.indexContainer h2 {
    font-size:13px;
    padding:0 0 3px 0;
}
.indexContainer ul {
    margin:0;
    padding:0;
}
.indexContainer ul li {
    list-style:none;
    padding-top:2px;
}
.contentContainer .description dl dt, .contentContainer .details dl dt, .serializedFormContainer dl dt {
    font-size:12px;
    font-weight:bold;
    margin:10px 0 0 0;
    color:#4E4E4E;
}
.contentContainer .description dl dd, .contentContainer .details dl dd, .serializedFormContainer dl dd {
    margin:5px 0 10px 0px;
    font-size:14px;
    font-family:'DejaVu Sans Mono',monospace;
}
.serializedFormContainer dl.nameValue dt {
    margin-left:1px;
    font-size:1.1em;
    display:inline;
    font-weight:bold;
}
.serializedFormContainer dl.nameValue dd {
    margin:0 0 0 1px;
    font-size:1.1em;
    display:inline;
}
/*
List styles
*/
ul.horizontal li {
    display:inline;
    font-size:0.9em;
}
ul.inheritance {
    margin:0;
    padding:0;
}
ul.inheritance li {
    display:inline;
    list-style:none;
}
ul.inheritance li ul.inheritance {
    margin-left:15px;
    padding-left:15px;
    padding-top:1px;
}
ul.blockList, ul.blockListLast {
    margin:10px 0 10px 0;
    padding:0;
}
ul.blockList li.blockList, ul.blockListLast li.blockList {
    list-style:none;
    margin-bottom:15px;
    line-height:1.4;
}
ul.blockList ul.blockList li.blockList, ul.blockList ul.blockListLast li.blockList {
    padding:0px 20px 5px 10px;
    border:1px solid #ededed; 
    background-color:#f8f8f8;
}
ul.blockList ul.blockList ul.blockList li.blockList, ul.blockList ul.blockList ul.blockListLast li.blockList {
    padding:0 0 5px 8px;
    background-color:#ffffff;
    border:none;
}
ul.blockList ul.blockList ul.blockList ul.blockList li.blockList {
    margin-left:0;
    padding-left:0;
    padding-bottom:15px;
    border:none;
}
ul.blockList ul.blockList ul.blockList ul.blockList li.blockListLast {
    list-style:none;
    border-bottom:none;
    padding-bottom:0;
}
table tr td dl, table tr td dl dt, table tr td dl dd {
    margin-top:0;
    margin-bottom:1px;
}
/*
Table styles
*/
.overviewSummary, .memberSummary, .typeSummary, .useSummary, .constantsSummary, .deprecatedSummary {
    width:100%;
    border-left:1px solid #EEE; 
    border-right:1px solid #EEE; 
    border-bottom:1px solid #EEE; 
}
.overviewSummary, .memberSummary  {
    padding:0px;
}
.overviewSummary caption, .memberSummary caption, .typeSummary caption,
.useSummary caption, .constantsSummary caption, .deprecatedSummary caption {
    position:relative;
    text-align:left;
    background-repeat:no-repeat;
    color:#253441;
    font-weight:bold;
    clear:none;
    overflow:hidden;
    padding:0px;
    padding-top:10px;
    padding-left:1px;
    margin:0px;
    white-space:pre;
}
.overviewSummary caption a:link, .memberSummary caption a:link, .typeSummary caption a:link,
.useSummary caption a:link, .constantsSummary caption a:link, .deprecatedSummary caption a:link,
.overviewSummary caption a:hover, .memberSummary caption a:hover, .typeSummary caption a:hover,
.useSummary caption a:hover, .constantsSummary caption a:hover, .deprecatedSummary caption a:hover,
.overviewSummary caption a:active, .memberSummary caption a:active, .typeSummary caption a:active,
.useSummary caption a:active, .constantsSummary caption a:active, .deprecatedSummary caption a:active,
.overviewSummary caption a:visited, .memberSummary caption a:visited, .typeSummary caption a:visited,
.useSummary caption a:visited, .constantsSummary caption a:visited, .deprecatedSummary caption a:visited {
    color:#FFFFFF;
}
.overviewSummary caption span, .memberSummary caption span, .typeSummary caption span,
.useSummary caption span, .constantsSummary caption span, .deprecatedSummary caption span {
    white-space:nowrap;
    padding-top:5px;
    padding-left:12px;
    padding-right:12px;
    padding-bottom:7px;
    display:inline-block;
    float:left;
    background-color:#F8981D;
    border: none;
    height:16px;
}
.memberSummary caption span.activeTableTab span {
    white-space:nowrap;
    padding-top:5px;
    padding-left:12px;
    padding-right:12px;
    margin-right:3px;
    display:inline-block;
    float:left;
    background-color:#F8981D;
    height:16px;
}
.memberSummary caption span.tableTab span {
    white-space:nowrap;
    padding-top:5px;
    padding-left:12px;
    padding-right:12px;
    margin-right:3px;
    display:inline-block;
    float:left;
    background-color:#4D7A97;
    height:16px;
}
.memberSummary caption span.tableTab, .memberSummary caption span.activeTableTab {
    padding-top:0px;
    padding-left:0px;
    padding-right:0px;
    background-image:none;
    float:none;
    display:inline;
}
.overviewSummary .tabEnd, .memberSummary .tabEnd, .typeSummary .tabEnd,
.useSummary .tabEnd, .constantsSummary .tabEnd, .deprecatedSummary .tabEnd {
    display:none;
    width:5px;
    position:relative;
    float:left;
    background-color:#F8981D;
}
.memberSummary .activeTableTab .tabEnd {
    display:none;
    width:5px;
    margin-right:3px;
    position:relative; 
    float:left;
    background-color:#F8981D;
}
.memberSummary .tableTab .tabEnd {
    display:none;
    width:5px;
    margin-right:3px;
    position:relative;
    background-color:#4D7A97;
    float:left;

}
.overviewSummary td, .memberSummary td, .typeSummary td,
.useSummary td, .constantsSummary td, .deprecatedSummary td {
    text-align:left;
    padding:0px 0px 12px 10px;
    width:100%;
}
th.colOne, th.colFirst, th.colLast, .useSummary th, .constantsSummary th,
td.colOne, td.colFirst, td.colLast, .useSummary td, .constantsSummary td{
    vertical-align:top;
    padding-right:0px;
    padding-top:8px;
    padding-bottom:3px;
}
th.colFirst, th.colLast, th.colOne, .constantsSummary th {
    background:#dee3e9;
    text-align:left;
    padding:8px 3px 3px 7px;
}
td.colFirst, th.colFirst {
    white-space:nowrap;
    font-size:13px;
}
td.colLast, th.colLast {
    font-size:13px;
}
td.colOne, th.colOne {
    font-size:13px;
}
.overviewSummary td.colFirst, .overviewSummary th.colFirst,
.overviewSummary td.colOne, .overviewSummary th.colOne,
.memberSummary td.colFirst, .memberSummary th.colFirst,
.memberSummary td.colOne, .memberSummary th.colOne,
.typeSummary td.colFirst{
    width:25%;
    vertical-align:top;
}
td.colOne a:link, td.colOne a:active, td.colOne a:visited, td.colOne a:hover, td.colFirst a:link, td.colFirst a:active, td.colFirst a:visited, td.colFirst a:hover, td.colLast a:link, td.colLast a:active, td.colLast a:visited, td.colLast a:hover, .constantValuesContainer td a:link, .constantValuesContainer td a:active, .constantValuesContainer td a:visited, .constantValuesContainer td a:hover {
    font-weight:bold;
}
.tableSubHeadingColor {
    background-color:#EEEEFF;
}
.altColor {
    background-color:#FFFFFF;
}
.rowColor {
    background-color:#EEEEEF;
}
/*
Content styles
*/
.description pre {
    margin-top:0;
}
.deprecatedContent {
    margin:0;
    padding:10px 0;
}
.docSummary {
    padding:0;
}

ul.blockList ul.blockList ul.blockList li.blockList h3 {
    font-style:normal;
}

div.block {
    font-size:14px;
    font-family:'DejaVu Serif', Georgia, "Times New Roman", Times, serif;
}

td.colLast div {
    padding-top:0px;
}


td.colLast a {
    padding-bottom:3px;
}
/*
Formatting effect styles
*/
.sourceLineNo {
    color:green;
    padding:0 30px 0 0;
}
h1.hidden {
    visibility:hidden;
    overflow:hidden;
    font-size:10px;
}
.block {
    display:block;
    margin:3px 10px 2px 0px;
    color:#474747;
}
.deprecatedLabel, .descfrmTypeLabel, .memberNameLabel, .memberNameLink,
.overrideSpecifyLabel, .packageHierarchyLabel, .paramLabel, .returnLabel,
.seeLabel, .simpleTagLabel, .throwsLabel, .typeNameLabel, .typeNameLink {
    font-weight:bold;
}

.deprecationComment, .emphasizedPhrase, .interfaceName {
    font-style:italic;
}

div.block div.block span.deprecationComment, div.block div.block span.emphasizedPhrase,
div.block div.block span.interfaceName {
    font-style:normal;
}

div.contentContainer ul.blockList li.blockList h2{
    padding-bottom:0px;
}

/*
  mono-blue theme.
*/
.hljs {
  display: block;
  overflow-x: auto;
  padding-left: 0.4em;
  padding-right: 0.6em;
<<<<<<< HEAD
  padding-top: 0em;
  padding-bottom: 0em;
=======
  padding-top: 0.7em;
  padding-bottom: 0.7em;
  margin-right: 1.0em;
>>>>>>> 9bdae75f
  background: #eaeef3;
  -webkit-text-size-adjust: none;
}

.hljs,
.hljs-list .hljs-built_in {
  color: #00193a;
}

.hljs-keyword,
.hljs-title,
.hljs-important,
.hljs-request,
.hljs-header,
.hljs-javadoctag {
  font-weight: bold;
}

.hljs-comment,
.hljs-chunk,
.hljs-template_comment {
  color: #738191;
}

.hljs-number {
  color: #711313;
}

.hljs-string,
.hljs-title,
.hljs-parent,
.hljs-built_in,
.hljs-literal,
.hljs-filename,
.hljs-value,
.hljs-addition,
.hljs-tag,
.hljs-argument,
.hljs-link_label,
.hljs-blockquote,
.hljs-header {
  color: #0048ab;
}

.hljs-decorator,
.hljs-prompt,
.hljs-yardoctag,
.hljs-subst,
.hljs-symbol,
.hljs-doctype,
.hljs-regexp,
.hljs-preprocessor,
.hljs-pragma,
.hljs-pi,
.hljs-attribute,
.hljs-attr_selector,
.hljs-javadoc,
.hljs-xmlDocTag,
.hljs-deletion,
.hljs-shebang,
.hljs-string .hljs-variable,
.hljs-link_url,
.hljs-bullet,
.hljs-sqbracket,
.hljs-phony {
  color: #4c81c9;
<<<<<<< HEAD
}
=======
}
>>>>>>> 9bdae75f
<|MERGE_RESOLUTION|>--- conflicted
+++ resolved
@@ -47,27 +47,11 @@
     margin-bottom:0.3em;
 }
 pre {
-<<<<<<< HEAD
     font-family:'DejaVu Sans Mono', monospace;
     font-size:14px;
-    margin-top:2px;
-    margin-bottom:2px;
-}
-p {
-    margin-top:10px;
-    margin-bottom:4px;
-=======
-    font-size:1.25em;
     margin-top: 0.5em;
     margin-top: 0.3em;
 }
-/* Fixes huge font size in <pre>{@code} blocks. */
-pre code {
-    /* font-size:inherit; */
-    font-size: 1.0em;
->>>>>>> 9bdae75f
-}
-
 h1 {
     font-size:20px;
 }
@@ -91,7 +75,6 @@
     list-style-type:disc;
 }
 code, tt {
-<<<<<<< HEAD
     font-family:'DejaVu Sans Mono', monospace;
     font-size:14px;
     padding-top:4px;
@@ -106,15 +89,6 @@
 table tr td dt code {
     font-family:'DejaVu Sans Mono', monospace;
     font-size:14px;
-=======
-    font-size:1.15em;
-}
-dt code {
-    font-size:1.15em;
-}
-table tr td dt code {
-    font-size:1.15em;
->>>>>>> 9bdae75f
     vertical-align:top;
     padding-top:4px;
 }
@@ -625,14 +599,9 @@
   overflow-x: auto;
   padding-left: 0.4em;
   padding-right: 0.6em;
-<<<<<<< HEAD
-  padding-top: 0em;
-  padding-bottom: 0em;
-=======
   padding-top: 0.7em;
   padding-bottom: 0.7em;
   margin-right: 1.0em;
->>>>>>> 9bdae75f
   background: #eaeef3;
   -webkit-text-size-adjust: none;
 }
@@ -699,8 +668,4 @@
 .hljs-sqbracket,
 .hljs-phony {
   color: #4c81c9;
-<<<<<<< HEAD
-}
-=======
-}
->>>>>>> 9bdae75f
+}
