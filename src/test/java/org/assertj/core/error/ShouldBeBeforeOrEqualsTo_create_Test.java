/**
 * Licensed under the Apache License, Version 2.0 (the "License"); you may not use this file except in compliance with
 * the License. You may obtain a copy of the License at
 *
 * http://www.apache.org/licenses/LICENSE-2.0
 *
 * Unless required by applicable law or agreed to in writing, software distributed under the License is distributed on
 * an "AS IS" BASIS, WITHOUT WARRANTIES OR CONDITIONS OF ANY KIND, either express or implied. See the License for the
 * specific language governing permissions and limitations under the License.
 *
 * Copyright 2012-2015 the original author or authors.
 */
package org.assertj.core.error;

import static java.lang.String.format;
import static org.assertj.core.api.Assertions.assertThat;
import static org.assertj.core.error.ShouldBeBeforeOrEqualsTo.shouldBeBeforeOrEqualsTo;
import static org.assertj.core.util.DateUtil.parse;

import org.assertj.core.description.Description;
import org.assertj.core.description.TextDescription;
import org.assertj.core.presentation.StandardRepresentation;
import org.junit.Before;
import org.junit.Test;

/**
 * Tests for
 * <code>{@link ShouldBeBeforeOrEqualsTo#create(Description, org.assertj.core.presentation.Representation)}</code>.
 * 
 * @author Joel Costigliola
 */
public class ShouldBeBeforeOrEqualsTo_create_Test {

  private ErrorMessageFactory factory;

  @Before
  public void setUp() {
    factory = shouldBeBeforeOrEqualsTo(parse("2011-01-01"), parse("2012-01-01"));
  }

  @Test
  public void should_create_error_message() {
    String message = factory.create(new TextDescription("Test"), new StandardRepresentation());
<<<<<<< HEAD
    assertThat(message).isEqualTo(String.format(
                                        "[Test] %nExpecting:%n  <2011-01-01T00:00:00>%nto be before or equals to:%n  <2012-01-01T00:00:00>"
    ));
=======
    assertThat(message).isEqualTo(format("[Test] %n" +
                                         "Expecting:%n" +
                                         " <2011-01-01T00:00:00.000>%n" +
                                         "to be before or equals to:%n" +
                                         " <2012-01-01T00:00:00.000>"));
>>>>>>> 9f6961c1
  }
}<|MERGE_RESOLUTION|>--- conflicted
+++ resolved
@@ -41,16 +41,10 @@
   @Test
   public void should_create_error_message() {
     String message = factory.create(new TextDescription("Test"), new StandardRepresentation());
-<<<<<<< HEAD
-    assertThat(message).isEqualTo(String.format(
-                                        "[Test] %nExpecting:%n  <2011-01-01T00:00:00>%nto be before or equals to:%n  <2012-01-01T00:00:00>"
-    ));
-=======
     assertThat(message).isEqualTo(format("[Test] %n" +
                                          "Expecting:%n" +
-                                         " <2011-01-01T00:00:00.000>%n" +
+                                         "  <2011-01-01T00:00:00.000>%n" +
                                          "to be before or equals to:%n" +
-                                         " <2012-01-01T00:00:00.000>"));
->>>>>>> 9f6961c1
+                                         "  <2012-01-01T00:00:00.000>"));
   }
 }