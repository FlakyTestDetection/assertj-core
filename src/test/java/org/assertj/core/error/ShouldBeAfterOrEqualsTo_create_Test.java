--- conflicted
+++ resolved
@@ -12,8 +12,8 @@
  */
 package org.assertj.core.error;
 
+import static java.lang.String.format;
 import static org.assertj.core.api.Assertions.assertThat;
-
 import static org.assertj.core.error.ShouldBeAfterOrEqualsTo.shouldBeAfterOrEqualsTo;
 import static org.assertj.core.util.Dates.parse;
 
@@ -23,9 +23,9 @@
 import org.junit.Before;
 import org.junit.Test;
 
-
 /**
- * Tests for <code>{@link ShouldBeAfterOrEqualsTo#create(Description, org.assertj.core.presentation.Representation)}</code>.
+ * Tests for
+ * <code>{@link ShouldBeAfterOrEqualsTo#create(Description, org.assertj.core.presentation.Representation)}</code>.
  * 
  * @author Joel Costigliola
  */
@@ -41,12 +41,10 @@
   @Test
   public void should_create_error_message() {
     String message = factory.create(new TextDescription("Test"), new StandardRepresentation());
-<<<<<<< HEAD
-    assertEquals("[Test] \nExpecting:\n  <2011-01-01T00:00:00>\nto be after or equals to:\n  <2012-01-01T00:00:00>", message);
-=======
-    assertThat(message).isEqualTo(String.format(
-            "[Test] %nExpecting:%n <2011-01-01T00:00:00>%nto be after or equals to:%n <2012-01-01T00:00:00>"
-    ));
->>>>>>> 7dfa5fde
+    assertThat(message).isEqualTo(format("[Test] %nExpecting:%n"
+                                         + "  <2011-01-01T00:00:00>%n"
+                                         + "to be after or equals to:%n"
+                                         + "  <2012-01-01T00:00:00>"
+                                  ));
   }
 }