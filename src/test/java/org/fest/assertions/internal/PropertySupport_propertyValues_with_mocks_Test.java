/*
 * Created on Feb 22, 2011
 * 
 * Licensed under the Apache License, Version 2.0 (the "License"); you may not use this file except in compliance with the
 * License. You may obtain a copy of the License at
 * 
 * http://www.apache.org/licenses/LICENSE-2.0
 * 
 * Unless required by applicable law or agreed to in writing, software distributed under the License is distributed on an "AS IS"
 * BASIS, WITHOUT WARRANTIES OR CONDITIONS OF ANY KIND, either express or implied. See the License for the specific language
 * governing permissions and limitations under the License.
 * 
 * Copyright @2011 the original author or authors.
 */
package org.fest.assertions.internal;

import static junit.framework.Assert.*;
import static org.fest.util.Collections.list;
import static org.fest.util.Introspection.descriptorForProperty;
import static org.junit.Assert.fail;
import static org.mockito.Mockito.*;

import java.beans.PropertyDescriptor;
import java.util.*;

<<<<<<< HEAD
import org.fest.test.Employee;
import org.fest.test.Name;
=======
import org.fest.test.*;
>>>>>>> 06e86330
import org.fest.util.IntrospectionError;
import org.junit.*;

/**
 * Tests for <code>{@link PropertySupport#propertyValues(String, Collection)}</code>.
 * 
 * @author Yvonne Wang
 * @author Mikhail Mazursky
 */
public class PropertySupport_propertyValues_with_mocks_Test {

  private static Employee yoda;
  private static List<Employee> employees;

  @BeforeClass
  public static void setUpOnce() {
    yoda = new Employee(6000L, new Name("Yoda"), 800);
    employees = list(yoda);
  }

  private JavaBeanDescriptor descriptor;
  private PropertySupport propertySupport;

  @Before
  public void setUp() {
    descriptor = mock(JavaBeanDescriptor.class);
    propertySupport = new PropertySupport();
    propertySupport.javaBeanDescriptor = descriptor;
  }

  @Test
  public void should_throw_error_if_PropertyDescriptor_cannot_invoke_read_method() throws Exception {
    RuntimeException thrownOnPurpose = new RuntimeException("Thrown on purpose");
    PropertyDescriptor real = descriptorForProperty("id", yoda);
    when(descriptor.invokeReadMethod(real, yoda)).thenThrow(thrownOnPurpose);
    try {
      propertySupport.propertyValues("id", Long.class, employees);
      fail("expecting an IntrospectionError to be thrown");
    } catch (IntrospectionError expected) {
      assertSame(thrownOnPurpose, expected.getCause());
      String msg = String.format("Unable to obtain the value of the property <'id'> from <%s>", yoda.toString());
      assertEquals(msg, expected.getMessage());
    }
  }
}
<|MERGE_RESOLUTION|>--- conflicted
+++ resolved
@@ -1,76 +1,71 @@
-/*
- * Created on Feb 22, 2011
- * 
- * Licensed under the Apache License, Version 2.0 (the "License"); you may not use this file except in compliance with the
- * License. You may obtain a copy of the License at
- * 
- * http://www.apache.org/licenses/LICENSE-2.0
- * 
- * Unless required by applicable law or agreed to in writing, software distributed under the License is distributed on an "AS IS"
- * BASIS, WITHOUT WARRANTIES OR CONDITIONS OF ANY KIND, either express or implied. See the License for the specific language
- * governing permissions and limitations under the License.
- * 
- * Copyright @2011 the original author or authors.
- */
-package org.fest.assertions.internal;
-
-import static junit.framework.Assert.*;
-import static org.fest.util.Collections.list;
-import static org.fest.util.Introspection.descriptorForProperty;
-import static org.junit.Assert.fail;
-import static org.mockito.Mockito.*;
-
-import java.beans.PropertyDescriptor;
-import java.util.*;
-
-<<<<<<< HEAD
-import org.fest.test.Employee;
-import org.fest.test.Name;
-=======
-import org.fest.test.*;
->>>>>>> 06e86330
-import org.fest.util.IntrospectionError;
-import org.junit.*;
-
-/**
- * Tests for <code>{@link PropertySupport#propertyValues(String, Collection)}</code>.
- * 
- * @author Yvonne Wang
- * @author Mikhail Mazursky
- */
-public class PropertySupport_propertyValues_with_mocks_Test {
-
-  private static Employee yoda;
-  private static List<Employee> employees;
-
-  @BeforeClass
-  public static void setUpOnce() {
-    yoda = new Employee(6000L, new Name("Yoda"), 800);
-    employees = list(yoda);
-  }
-
-  private JavaBeanDescriptor descriptor;
-  private PropertySupport propertySupport;
-
-  @Before
-  public void setUp() {
-    descriptor = mock(JavaBeanDescriptor.class);
-    propertySupport = new PropertySupport();
-    propertySupport.javaBeanDescriptor = descriptor;
-  }
-
-  @Test
-  public void should_throw_error_if_PropertyDescriptor_cannot_invoke_read_method() throws Exception {
-    RuntimeException thrownOnPurpose = new RuntimeException("Thrown on purpose");
-    PropertyDescriptor real = descriptorForProperty("id", yoda);
-    when(descriptor.invokeReadMethod(real, yoda)).thenThrow(thrownOnPurpose);
-    try {
-      propertySupport.propertyValues("id", Long.class, employees);
-      fail("expecting an IntrospectionError to be thrown");
-    } catch (IntrospectionError expected) {
-      assertSame(thrownOnPurpose, expected.getCause());
-      String msg = String.format("Unable to obtain the value of the property <'id'> from <%s>", yoda.toString());
-      assertEquals(msg, expected.getMessage());
-    }
-  }
-}
+/*
+ * Created on Feb 22, 2011
+ * 
+ * Licensed under the Apache License, Version 2.0 (the "License"); you may not use this file except in compliance with the
+ * License. You may obtain a copy of the License at
+ * 
+ * http://www.apache.org/licenses/LICENSE-2.0
+ * 
+ * Unless required by applicable law or agreed to in writing, software distributed under the License is distributed on an "AS IS"
+ * BASIS, WITHOUT WARRANTIES OR CONDITIONS OF ANY KIND, either express or implied. See the License for the specific language
+ * governing permissions and limitations under the License.
+ * 
+ * Copyright @2011 the original author or authors.
+ */
+package org.fest.assertions.internal;
+
+import static junit.framework.Assert.*;
+import static org.fest.util.Collections.list;
+import static org.fest.util.Introspection.descriptorForProperty;
+import static org.junit.Assert.fail;
+import static org.mockito.Mockito.*;
+
+import java.beans.PropertyDescriptor;
+import java.util.*;
+
+import org.fest.test.*;
+import org.fest.util.IntrospectionError;
+import org.junit.*;
+
+/**
+ * Tests for <code>{@link PropertySupport#propertyValues(String, Collection)}</code>.
+ * 
+ * @author Yvonne Wang
+ * @author Mikhail Mazursky
+ */
+public class PropertySupport_propertyValues_with_mocks_Test {
+
+  private static Employee yoda;
+  private static List<Employee> employees;
+
+  @BeforeClass
+  public static void setUpOnce() {
+    yoda = new Employee(6000L, new Name("Yoda"), 800);
+    employees = list(yoda);
+  }
+
+  private JavaBeanDescriptor descriptor;
+  private PropertySupport propertySupport;
+
+  @Before
+  public void setUp() {
+    descriptor = mock(JavaBeanDescriptor.class);
+    propertySupport = new PropertySupport();
+    propertySupport.javaBeanDescriptor = descriptor;
+  }
+
+  @Test
+  public void should_throw_error_if_PropertyDescriptor_cannot_invoke_read_method() throws Exception {
+    RuntimeException thrownOnPurpose = new RuntimeException("Thrown on purpose");
+    PropertyDescriptor real = descriptorForProperty("id", yoda);
+    when(descriptor.invokeReadMethod(real, yoda)).thenThrow(thrownOnPurpose);
+    try {
+      propertySupport.propertyValues("id", Long.class, employees);
+      fail("expecting an IntrospectionError to be thrown");
+    } catch (IntrospectionError expected) {
+      assertSame(thrownOnPurpose, expected.getCause());
+      String msg = String.format("Unable to obtain the value of the property <'id'> from <%s>", yoda.toString());
+      assertEquals(msg, expected.getMessage());
+    }
+  }
+}