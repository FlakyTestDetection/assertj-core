language: java
<<<<<<< HEAD
script:
  - 'if [ "$TRAVIS_PULL_REQUEST" != "false" ]; then mvn clean verify; fi'
  - 'if [ "$TRAVIS_PULL_REQUEST" = "false" ]; then mvn clean org.jacoco:jacoco-maven-plugin:prepare-agent install sonar:sonar; fi'

=======
>>>>>>> 01f862a3
sudo: false
install: true

addons:
  apt:
    packages:
      - oracle-java8-installer
  sonarcloud:
    organization: "assertj"
    token:
      secure: "Svc3I0+xanky2eevj9/K6uy3otjAZXOjV9VNRC2PAbLCxmMHAos4ccUj6UOdxM8fvRhPMESPp2u3R04/2n6NZFqFUEhlS07OyhRu5qh3HWVAtTenv7enSwS97DzGtRtjg7y9eKraiZUoShaNbx1rEGPd7hWQKwi4UgEQgqfhW75PCynKnwrz5LKKGxE6a0J+bluoEB/XE5hEDyWlzD9lQ17GyyRvAQ4hQL5xqu+h2xB8BJ/qtrvNQfUJHJiW6P4GFDU417h+goDvhEzxV6DC0KEsZVK2iTSmPYx27bSxwaVvT4LMcqxesa/Dbt8DW5ZSiv1U3q9caD3frMc7Fh6Q8SQxpEI21iTu53ErvH3Meb6LneOu92RSJYhmw95uvrAJj04LodbUPCDWlYGdoreMYseuQIeqGS3RLtDnwdf6Y4jJZlJCQEJfjJZ7bFYHVYH2ylTysPJv7stUPc1vW/3r0W7DoMZjLL/mHj3miNpQVHDc58WdNnc1U00/XRA0OSYD4M7C9RAGVESYXtNzzi8HYAZjZETaJm82o1TCLU0L8ufDJ4GZAi+OZhgMFA3Zaa0rVPH8YIYQ/gPVWj9grBOKcuCQ4ZSRLueqZnXrASfX2m0tLcp6CQAXrt2CQokX1bHzF7pYFuC1ijenFkIfL3Dwo/Bk7OhnEU0KF7qxa18ivg8="
    branches:
      - master


cache:
  directories:
    - '$HOME/.m2/repository'
    - '$HOME/.sonar/cache'

jdk:  
<<<<<<< HEAD
   - oraclejdk8
   - openjdk8
before_install:
- wget http://www.deflaker.org/maven/apache-maven-3.3.9.zip
- unzip -qq apache-maven-3.3.9.zip
- export M2_HOME=$PWD/apache-maven-3.3.9
- export PATH=$M2_HOME/bin:$PATH
notifications:
  email: false
  slack:
    rooms: flakycov:U2MeVOPjdi4up1U793ubeIUZ
    template:
    - Build <%{build_url}|#%{build_number}> (<%{compare_url}|%{commit}>) of %{repository}@%{branch} by %{author} %{result} in %{duration}
    - 'dashbot: %{repository_name} %{build_id}'
=======
  - oraclejdk8
  - openjdk8
  - oraclejdk9

script:
  - 'if [ "$TRAVIS_PULL_REQUEST" != "false" ]; then mvn clean verify; fi'
  - 'if [ "$TRAVIS_PULL_REQUEST" = "false" ]; then mvn clean org.jacoco:jacoco-maven-plugin:prepare-agent install sonar:sonar -Dsonar.login=651ffb3dd32bdbb12acfc60dcb4a48a768609830; fi'
>>>>>>> 01f862a3
<|MERGE_RESOLUTION|>--- conflicted
+++ resolved
@@ -1,11 +1,7 @@
 language: java
-<<<<<<< HEAD
 script:
   - 'if [ "$TRAVIS_PULL_REQUEST" != "false" ]; then mvn clean verify; fi'
   - 'if [ "$TRAVIS_PULL_REQUEST" = "false" ]; then mvn clean org.jacoco:jacoco-maven-plugin:prepare-agent install sonar:sonar; fi'
-
-=======
->>>>>>> 01f862a3
 sudo: false
 install: true
 
@@ -27,7 +23,6 @@
     - '$HOME/.sonar/cache'
 
 jdk:  
-<<<<<<< HEAD
    - oraclejdk8
    - openjdk8
 before_install:
@@ -41,13 +36,4 @@
     rooms: flakycov:U2MeVOPjdi4up1U793ubeIUZ
     template:
     - Build <%{build_url}|#%{build_number}> (<%{compare_url}|%{commit}>) of %{repository}@%{branch} by %{author} %{result} in %{duration}
-    - 'dashbot: %{repository_name} %{build_id}'
-=======
-  - oraclejdk8
-  - openjdk8
-  - oraclejdk9
-
-script:
-  - 'if [ "$TRAVIS_PULL_REQUEST" != "false" ]; then mvn clean verify; fi'
-  - 'if [ "$TRAVIS_PULL_REQUEST" = "false" ]; then mvn clean org.jacoco:jacoco-maven-plugin:prepare-agent install sonar:sonar -Dsonar.login=651ffb3dd32bdbb12acfc60dcb4a48a768609830; fi'
->>>>>>> 01f862a3
+    - 'dashbot: %{repository_name} %{build_id}'